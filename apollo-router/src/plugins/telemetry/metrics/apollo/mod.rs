//! Apollo metrics
use std::sync::atomic::AtomicBool;
use std::sync::atomic::Ordering;
use std::time::Duration;

use opentelemetry::runtime;
use opentelemetry::sdk::metrics::PeriodicReader;
use opentelemetry::sdk::Resource;
use opentelemetry_api::KeyValue;
use opentelemetry_otlp::MetricsExporterBuilder;
use opentelemetry_otlp::WithExportConfig;
use sys_info::hostname;
use tonic::metadata::MetadataMap;
use tower::BoxError;
use url::Url;

use crate::plugins::telemetry::apollo::router_id;
use crate::plugins::telemetry::apollo::Config;
use crate::plugins::telemetry::apollo_exporter::get_uname;
use crate::plugins::telemetry::apollo_exporter::ApolloExporter;
use crate::plugins::telemetry::config::ApolloMetricsReferenceMode;
use crate::plugins::telemetry::config::MetricsCommon;
use crate::plugins::telemetry::metrics::CustomAggregationSelector;
use crate::plugins::telemetry::metrics::MetricsBuilder;
use crate::plugins::telemetry::metrics::MetricsConfigurator;
use crate::plugins::telemetry::otlp::CustomTemporalitySelector;
use crate::plugins::telemetry::tracing::BatchProcessorConfig;

pub(crate) mod histogram;
pub(crate) mod studio;

fn default_buckets() -> Vec<f64> {
    vec![
        0.001, 0.005, 0.015, 0.05, 0.1, 0.2, 0.3, 0.4, 0.5, 1.0, 5.0, 10.0,
    ]
}

impl MetricsConfigurator for Config {
    fn enabled(&self) -> bool {
        self.apollo_key.is_some() && self.apollo_graph_ref.is_some()
    }

    fn apply(
        &self,
        mut builder: MetricsBuilder,
        _metrics_config: &MetricsCommon,
    ) -> Result<MetricsBuilder, BoxError> {
        tracing::debug!("configuring Apollo metrics");
        static ENABLED: AtomicBool = AtomicBool::new(false);
        Ok(match self {
            Config {
                endpoint,
                experimental_otlp_endpoint: otlp_endpoint,
                apollo_key: Some(key),
                apollo_graph_ref: Some(reference),
                schema_id,
                batch_processor,
                metrics_reference_mode,
                ..
            } => {
                if !ENABLED.swap(true, Ordering::Relaxed) {
                    tracing::info!("Apollo Studio usage reporting is enabled. See https://go.apollo.dev/o/data for details");
                }

                builder = Self::configure_apollo_metrics(
                    builder,
                    endpoint,
                    key,
                    reference,
                    schema_id,
                    batch_processor,
                    *metrics_reference_mode,
                )?;
                // env variable EXPERIMENTAL_APOLLO_OTLP_METRICS_ENABLED will disappear without warning in future
                if std::env::var("EXPERIMENTAL_APOLLO_OTLP_METRICS_ENABLED")
                    .unwrap_or_else(|_| "true".to_string())
                    == "true"
                {
                    builder = Self::configure_apollo_otlp_metrics(
                        builder,
                        otlp_endpoint,
                        key,
                        reference,
                        schema_id,
                        batch_processor,
                    )?;
                }
                builder
            }
            _ => {
                ENABLED.swap(false, Ordering::Relaxed);
                builder
            }
        })
    }
}

impl Config {
    fn configure_apollo_otlp_metrics(
        mut builder: MetricsBuilder,
        endpoint: &Url,
        key: &str,
        reference: &str,
        schema_id: &str,
        batch_processor: &BatchProcessorConfig,
    ) -> Result<MetricsBuilder, BoxError> {
        tracing::debug!(endpoint = %endpoint, "creating Apollo OTLP metrics exporter");
        let mut metadata = MetadataMap::new();
        metadata.insert("apollo.api.key", key.parse()?);
        let exporter = MetricsExporterBuilder::Tonic(
            opentelemetry_otlp::new_exporter()
                .tonic()
                .with_endpoint(endpoint.as_str())
                .with_timeout(batch_processor.max_export_timeout)
                .with_metadata(metadata)
                .with_compression(opentelemetry_otlp::Compression::Gzip),
        )
        .build_metrics_exporter(
            Box::new(CustomTemporalitySelector(
                opentelemetry::sdk::metrics::data::Temporality::Delta,
            )),
            Box::new(
                CustomAggregationSelector::builder()
                    .boundaries(default_buckets())
                    .build(),
            ),
        )?;
        let reader = PeriodicReader::builder(exporter, runtime::Tokio)
            .with_interval(Duration::from_secs(60))
            .build();

        builder.apollo_meter_provider_builder = builder
            .apollo_meter_provider_builder
            .with_reader(reader)
            .with_resource(Resource::new([
                KeyValue::new("apollo.router.id", router_id()),
                KeyValue::new("apollo.graph.ref", reference.to_string()),
                KeyValue::new("apollo.schema.id", schema_id.to_string()),
                KeyValue::new(
                    "apollo.user.agent",
                    format!(
                        "{}@{}",
                        std::env!("CARGO_PKG_NAME"),
                        std::env!("CARGO_PKG_VERSION")
                    ),
                ),
                KeyValue::new("apollo.client.host", hostname()?),
                KeyValue::new("apollo.client.uname", get_uname()?),
            ]));
        Ok(builder)
    }

    fn configure_apollo_metrics(
        mut builder: MetricsBuilder,
        endpoint: &Url,
        key: &str,
        reference: &str,
        schema_id: &str,
        batch_processor: &BatchProcessorConfig,
        metrics_reference_mode: ApolloMetricsReferenceMode,
    ) -> Result<MetricsBuilder, BoxError> {
        let batch_processor_config = batch_processor;
        tracing::debug!(endpoint = %endpoint, "creating Apollo metrics exporter");
        let exporter = ApolloExporter::new(
            endpoint,
            batch_processor_config,
            key,
            reference,
            schema_id,
            metrics_reference_mode,
        )?;

        builder.apollo_metrics_sender = exporter.start();
        Ok(builder)
    }
}

#[cfg(test)]
mod test {
    use std::future::Future;
    use std::time::Duration;

    use http::header::HeaderName;
    use tokio_stream::wrappers::ReceiverStream;
    use tokio_stream::StreamExt;
    use tower::ServiceExt;
    use url::Url;

    use super::super::super::config;
    use super::studio::SingleStatsReport;
    use super::*;
    use crate::context::OPERATION_KIND;
    use crate::plugin::PluginInit;
    use crate::plugin::PluginPrivate;
    use crate::plugins::subscription;
    use crate::plugins::telemetry::apollo;
    use crate::plugins::telemetry::apollo::default_buffer_size;
    use crate::plugins::telemetry::apollo::ENDPOINT_DEFAULT;
    use crate::plugins::telemetry::apollo_exporter::Sender;
    use crate::plugins::telemetry::Telemetry;
    use crate::plugins::telemetry::STUDIO_EXCLUDE;
    use crate::query_planner::OperationKind;
    use crate::services::SupergraphRequest;
    use crate::Context;
    use crate::TestHarness;

    #[tokio::test]
    async fn apollo_metrics_disabled() -> Result<(), BoxError> {
        let plugin = create_plugin_with_apollo_config(super::super::apollo::Config {
            endpoint: Url::parse("http://example.com")?,
            apollo_key: None,
            apollo_graph_ref: None,
            client_name_header: HeaderName::from_static("name_header"),
            client_version_header: HeaderName::from_static("version_header"),
            buffer_size: default_buffer_size(),
            schema_id: "schema_sha".to_string(),
            ..Default::default()
        })
        .await?;
        assert!(matches!(plugin.apollo_metrics_sender, Sender::Noop));
        Ok(())
    }

    #[tokio::test(flavor = "multi_thread")]
    async fn apollo_metrics_enabled() -> Result<(), BoxError> {
        let plugin = create_plugin().await?;
        assert!(matches!(plugin.apollo_metrics_sender, Sender::Apollo(_)));
        Ok(())
    }

    #[tokio::test(flavor = "multi_thread")]
    async fn apollo_metrics_single_operation() -> Result<(), BoxError> {
        let query = "query {topProducts{name}}";
        let results = get_metrics_for_request(query, None, None, false).await?;
        let mut settings = insta::Settings::clone_current();
        settings.set_sort_maps(true);
        settings.add_redaction("[].request_id", "[REDACTED]");
        settings.bind(|| {
            insta::assert_json_snapshot!(results);
        });
        Ok(())
    }

    #[tokio::test(flavor = "multi_thread")]
    async fn apollo_metrics_for_subscription() -> Result<(), BoxError> {
        let query = "subscription {userWasCreated{name}}";
        let context = Context::new();
        let _ = context
            .insert(OPERATION_KIND, OperationKind::Subscription)
            .unwrap();
        let results = get_metrics_for_request(query, None, Some(context), true).await?;
        let mut settings = insta::Settings::clone_current();
        settings.set_sort_maps(true);
        settings.add_redaction("[].request_id", "[REDACTED]");
        settings.bind(|| {
            insta::assert_json_snapshot!(results);
        });
        Ok(())
    }

    #[tokio::test(flavor = "multi_thread")]
    async fn apollo_metrics_for_subscription_error() -> Result<(), BoxError> {
        let query = "subscription{reviewAdded{body}}";
        let context = Context::new();
        let _ = context
            .insert(OPERATION_KIND, OperationKind::Subscription)
            .unwrap();
        let results = get_metrics_for_request(query, None, Some(context), true).await?;
        let mut settings = insta::Settings::clone_current();
        settings.set_sort_maps(true);
        settings.add_redaction("[].request_id", "[REDACTED]");
        settings.bind(|| {
            insta::assert_json_snapshot!(results);
        });
        Ok(())
    }

    #[tokio::test(flavor = "multi_thread")]
    async fn apollo_metrics_multiple_operations() -> Result<(), BoxError> {
        let query = "query {topProducts{name}} query {topProducts{name}}";
        let results = get_metrics_for_request(query, None, None, false).await?;
        let mut settings = insta::Settings::clone_current();
        settings.set_sort_maps(true);
        settings.add_redaction("[].request_id", "[REDACTED]");
        settings.bind(|| {
            insta::assert_json_snapshot!(results);
        });
        Ok(())
    }

    #[tokio::test(flavor = "multi_thread")]
    async fn apollo_metrics_parse_failure() -> Result<(), BoxError> {
        let query = "garbage";
        let results = get_metrics_for_request(query, None, None, false).await?;
        let mut settings = insta::Settings::clone_current();
        settings.set_sort_maps(true);
        settings.add_redaction("[].request_id", "[REDACTED]");
        settings.bind(|| {
            insta::assert_json_snapshot!(results);
        });
        Ok(())
    }

    #[tokio::test(flavor = "multi_thread")]
    async fn apollo_metrics_unknown_operation() -> Result<(), BoxError> {
        let query = "query {topProducts{name}}";
        let results = get_metrics_for_request(query, Some("UNKNOWN"), None, false).await?;
        let mut settings = insta::Settings::clone_current();
        settings.set_sort_maps(true);
        settings.add_redaction("[].request_id", "[REDACTED]");
        settings.bind(|| insta::assert_json_snapshot!(results));
        Ok(())
    }

    #[tokio::test(flavor = "multi_thread")]
    async fn apollo_metrics_validation_failure() -> Result<(), BoxError> {
        let query = "query {topProducts(minStarRating: 4.7){name}}";
        let results = get_metrics_for_request(query, None, None, false).await?;
        let mut settings = insta::Settings::clone_current();
        settings.set_sort_maps(true);
        settings.add_redaction("[].request_id", "[REDACTED]");
        settings.bind(|| {
            insta::assert_json_snapshot!(results);
        });

        Ok(())
    }

    #[tokio::test(flavor = "multi_thread")]
    async fn apollo_metrics_exclude() -> Result<(), BoxError> {
        let query = "query {topProducts{name}}";
        let context = Context::new();
        context.insert(STUDIO_EXCLUDE, true)?;
        let results = get_metrics_for_request(query, None, Some(context), false).await?;
        let mut settings = insta::Settings::clone_current();
        settings.set_sort_maps(true);
        settings.add_redaction("[].request_id", "[REDACTED]");
        settings.bind(|| {
            insta::assert_json_snapshot!(results);
        });

        Ok(())
    }

    async fn get_metrics_for_request(
        query: &str,
        operation_name: Option<&str>,
        context: Option<Context>,
        is_subscription: bool,
    ) -> Result<Vec<SingleStatsReport>, BoxError> {
        let _ = tracing_subscriber::fmt::try_init();
        let mut plugin = create_plugin().await?;
        // Replace the apollo metrics sender so we can test metrics collection.
        let (tx, rx) = tokio::sync::mpsc::channel(100);
        plugin.apollo_metrics_sender = Sender::Apollo(tx);
        let mut request_builder = SupergraphRequest::fake_builder()
            .header("name_header", "test_client")
            .header("version_header", "1.0-test")
            .query(query)
            .and_operation_name(operation_name)
            .and_context(context);
        if is_subscription {
            request_builder =
                request_builder.header("accept", "multipart/mixed;subscriptionSpec=1.0");
        }
        TestHarness::builder()
            .extra_private_plugin(plugin)
            .extra_plugin(create_subscription_plugin().await?)
            .build_router()
            .await?
            .oneshot(request_builder.build()?.try_into().unwrap())
            .await
            .unwrap()
            .next_response()
            .await
            .unwrap()
            .unwrap();

        let default_latency = Duration::from_millis(100);
        let results = ReceiverStream::new(rx)
            .collect::<Vec<_>>()
            .await
            .into_iter()
            .filter_map(|m| match m {
                apollo::SingleReport::Stats(mut m) => {
                    m.stats.iter_mut().for_each(|(_k, v)| {
                        v.stats_with_context.query_latency_stats.latency = default_latency
                    });
                    Some(m)
                }
                apollo::SingleReport::Traces(_) => None,
            })
            .collect();
        Ok(results)
    }

    fn create_plugin() -> impl Future<Output = Result<Telemetry, BoxError>> {
        create_plugin_with_apollo_config(apollo::Config {
            endpoint: Url::parse(ENDPOINT_DEFAULT).expect("default endpoint must be parseable"),
            apollo_key: Some("key".to_string()),
            apollo_graph_ref: Some("ref".to_string()),
            client_name_header: HeaderName::from_static("name_header"),
            client_version_header: HeaderName::from_static("version_header"),
            buffer_size: default_buffer_size(),
            schema_id: "schema_sha".to_string(),
            ..Default::default()
        })
    }

    async fn create_plugin_with_apollo_config(
        apollo_config: apollo::Config,
    ) -> Result<Telemetry, BoxError> {
        use crate::plugin::PluginPrivate;
        Telemetry::new(PluginInit::fake_new(
            config::Conf {
                apollo: apollo_config,
                ..Default::default()
            },
            Default::default(),
        ))
        .await
    }

    async fn create_subscription_plugin() -> Result<subscription::Subscription, BoxError> {
<<<<<<< HEAD
        use crate::plugin::PluginPrivate;
        subscription::Subscription::new(PluginInit::fake_new(
=======
        <subscription::Subscription as Plugin>::new(PluginInit::fake_new(
>>>>>>> b42ead68
            subscription::SubscriptionConfig::default(),
            Default::default(),
        ))
        .await
    }
}<|MERGE_RESOLUTION|>--- conflicted
+++ resolved
@@ -190,6 +190,7 @@
     use super::studio::SingleStatsReport;
     use super::*;
     use crate::context::OPERATION_KIND;
+    use crate::plugin::Plugin;
     use crate::plugin::PluginInit;
     use crate::plugin::PluginPrivate;
     use crate::plugins::subscription;
@@ -410,7 +411,6 @@
     async fn create_plugin_with_apollo_config(
         apollo_config: apollo::Config,
     ) -> Result<Telemetry, BoxError> {
-        use crate::plugin::PluginPrivate;
         Telemetry::new(PluginInit::fake_new(
             config::Conf {
                 apollo: apollo_config,
@@ -422,12 +422,7 @@
     }
 
     async fn create_subscription_plugin() -> Result<subscription::Subscription, BoxError> {
-<<<<<<< HEAD
-        use crate::plugin::PluginPrivate;
-        subscription::Subscription::new(PluginInit::fake_new(
-=======
         <subscription::Subscription as Plugin>::new(PluginInit::fake_new(
->>>>>>> b42ead68
             subscription::SubscriptionConfig::default(),
             Default::default(),
         ))
