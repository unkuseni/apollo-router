--- conflicted
+++ resolved
@@ -16,7 +16,6 @@
 use self::manifest_poller::FreeformGraphQLAction;
 use super::query_analysis::Compiler;
 use crate::graphql::Error as GraphQLError;
-use crate::plugins::telemetry::utils::TracingUtils;
 use crate::services::SupergraphRequest;
 use crate::services::SupergraphResponse;
 use crate::spec::query::QUERY_EXECUTABLE;
@@ -120,9 +119,6 @@
                 let mut body = request.supergraph_request.body_mut();
                 body.query = Some(persisted_query_body);
                 body.extensions.remove("persistedQuery");
-<<<<<<< HEAD
-                tracing::info!(monotonic_counter.apollo.router.operations.persisted_queries = 1u64);
-=======
                 // Record that we actually used our ID, so we can skip the
                 // safelist check later.
                 request
@@ -130,7 +126,7 @@
                     .private_entries
                     .lock()
                     .insert(UsedQueryIdFromManifest);
->>>>>>> ec65f94d
+                tracing::info!(monotonic_counter.apollo.router.operations.persisted_queries = 1u64);
                 Ok(request)
             } else if manifest_poller.augmenting_apq_with_pre_registration_and_no_safelisting() {
                 // The query ID isn't in our manifest, but we have APQ enabled
@@ -179,14 +175,6 @@
                 return Ok(request);
             }
 
-<<<<<<< HEAD
-            let mut is_persisted = None;
-
-            let known = is_operation_persisted(&mut is_persisted, manifest_poller, operation_body);
-            let logged = self.log_unknown && !known;
-            if logged {
-                tracing::warn!(message = "unknown operation", operation_body);
-=======
             match context_guard.get::<Compiler>() {
                 None => {
                     drop(context_guard);
@@ -201,7 +189,6 @@
                     ));
                 }
                 Some(c) => c.0.clone(),
->>>>>>> ec65f94d
             }
         };
 
@@ -233,45 +220,33 @@
             return Ok(request);
         }
 
-<<<<<<< HEAD
-            if self.safelist_config.enabled {
-                if self.safelist_config.require_id {
-                    tracing::info!(
-                        monotonic_counter.apollo.router.operations.persisted_queries = 1u64,
-                        persisted_queries.safelist.rejected.missing_id = true,
-                        persisted_queries.logged = logged.or_empty()
-                    );
-                    Err(supergraph_err_pq_id_required(request))
-                } else if known {
-                    tracing::info!(
-                        monotonic_counter.apollo.router.operations.persisted_queries = 1u64,
-                    );
-                    // if the freeform GraphQL body we received was found in the manifest,
-                    // allow the request to continue execution
-                    Ok(request)
-                } else {
-                    tracing::info!(
-                        monotonic_counter.apollo.router.operations.persisted_queries = 1u64,
-                        persisted_queries.safelist.rejected.unknown = true,
-                        persisted_queries.logged = logged.or_empty()
-                    );
-                    Err(supergraph_err_operation_not_in_safelist(request))
-                }
-            } else {
-                // if the request already has a query, continue with normal execution
-                // because there is no need to substitute the body
-                // and freeform GraphQL is always allowed if safelisting is not enabled
-=======
         match manifest_poller.action_for_freeform_graphql(operation_body, db.ast(file_id)) {
-            FreeformGraphQLAction::Allow => Ok(request),
-            FreeformGraphQLAction::Deny => Err(supergraph_err_operation_not_in_safelist(request)),
+            FreeformGraphQLAction::Allow => {
+                tracing::info!(monotonic_counter.apollo.router.operations.persisted_queries = 1u64,);
+                Ok(request)
+            }
+            FreeformGraphQLAction::Deny => {
+                tracing::info!(
+                    monotonic_counter.apollo.router.operations.persisted_queries = 1u64,
+                    persisted_queries.safelist.rejected.unknown = false,
+                );
+                Err(supergraph_err_operation_not_in_safelist(request))
+            }
             // Note that this might even include complaining about an operation that came via APQs.
             FreeformGraphQLAction::AllowAndLog => {
+                tracing::info!(
+                    monotonic_counter.apollo.router.operations.persisted_queries = 1u64,
+                    persisted_queries.logged = true
+                );
                 log_unknown_operation(operation_body);
->>>>>>> ec65f94d
                 Ok(request)
             }
             FreeformGraphQLAction::DenyAndLog => {
+                tracing::info!(
+                    monotonic_counter.apollo.router.operations.persisted_queries = 1u64,
+                    persisted_queries.safelist.rejected.unknown = true,
+                    persisted_queries.logged = true
+                );
                 log_unknown_operation(operation_body);
                 Err(supergraph_err_operation_not_in_safelist(request))
             }
