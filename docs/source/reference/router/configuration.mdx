--- conflicted
+++ resolved
@@ -300,10 +300,7 @@
 
 </tbody>
 </table>
-<<<<<<< HEAD
-=======
-
->>>>>>> 6e78d7be
+
 
 ### Dev mode defaults
 
