--- conflicted
+++ resolved
@@ -18,7 +18,6 @@
 <!-- renovate-automation: rustc version -->
 To compile the router, you need to have [Rust 1.83.0 or later](https://www.rust-lang.org/tools/install) installed.
 
-<<<<<<< HEAD
 ## 1. Create a new project
 
 1. Use the `cargo new` command to create a project for your custom router:
@@ -28,23 +27,6 @@
    ```
 
 For the purposes of this tutorial, set your project's name to `starstuff`.
-=======
-After you install the above, also install the `cargo-scaffold` tool:
-
-```sh
-cargo install cargo-scaffold
-```
-
-## 1. Create a new project
-
-1. Use the `cargo scaffold` command to create a project for your custom router:
-
-   ```bash
-   cargo scaffold https://github.com/apollographql/router.git -r apollo-router-scaffold/templates/base -t main
-   ```
-
-2. The `cargo scaffold` command prompts you for some configuration settings. For the purposes of this tutorial, set your project's name to `starstuff`.
->>>>>>> a12d9888
 
 2. After your project is created, change to the `starstuff` directory:
 
