use std::fmt::Debug;
use std::marker::PhantomData;
use std::sync::Arc;

use opentelemetry::KeyValue;
use schemars::JsonSchema;
use serde::Deserialize;
use tower::BoxError;
use tracing::Span;
use tracing::info_span;

use super::Selector;
use super::Selectors;
use super::Stage;
use super::router::events::RouterEvents;
use super::subgraph::events::SubgraphEvents;
use super::supergraph::events::SupergraphEvents;
use crate::Context;
use crate::plugins::telemetry::config_new::conditions::Condition;
use crate::plugins::telemetry::config_new::connector::attributes::ConnectorAttributes;
use crate::plugins::telemetry::config_new::connector::events::ConnectorEvents;
use crate::plugins::telemetry::config_new::connector::events::ConnectorEventsConfig;
use crate::plugins::telemetry::config_new::connector::selectors::ConnectorSelector;
use crate::plugins::telemetry::config_new::extendable::Extendable;
use crate::plugins::telemetry::config_new::router::attributes::RouterAttributes;
use crate::plugins::telemetry::config_new::router::events::RouterEventsConfig;
use crate::plugins::telemetry::config_new::router::selectors::RouterSelector;
use crate::plugins::telemetry::config_new::subgraph::attributes::SubgraphAttributes;
use crate::plugins::telemetry::config_new::subgraph::events::SubgraphEventsConfig;
use crate::plugins::telemetry::config_new::subgraph::selectors::SubgraphSelector;
use crate::plugins::telemetry::config_new::supergraph::attributes::SupergraphAttributes;
use crate::plugins::telemetry::config_new::supergraph::events::SupergraphEventsConfig;
use crate::plugins::telemetry::config_new::supergraph::selectors::SupergraphSelector;
use crate::plugins::telemetry::dynamic_attribute::EventDynAttribute;

/// Events are
#[derive(Deserialize, JsonSchema, Clone, Default, Debug)]
#[serde(deny_unknown_fields, default)]
pub(crate) struct Events {
    /// Router service events
    router: Extendable<RouterEventsConfig, Event<RouterAttributes, RouterSelector>>,
    /// Subgraph service events
    supergraph: Extendable<SupergraphEventsConfig, Event<SupergraphAttributes, SupergraphSelector>>,
    /// Supergraph service events
    subgraph: Extendable<SubgraphEventsConfig, Event<SubgraphAttributes, SubgraphSelector>>,
    /// Connector events
    connector: Extendable<ConnectorEventsConfig, Event<ConnectorAttributes, ConnectorSelector>>,
}

impl Events {
    pub(crate) fn new_router_events(&self) -> RouterEvents {
        let custom_events = self
            .router
            .custom
            .iter()
            .filter_map(|(name, config)| CustomEvent::from_config(name, config))
            .collect();

        RouterEvents {
            request: StandardEvent::from_config(&self.router.attributes.request),
            response: StandardEvent::from_config(&self.router.attributes.response),
            error: StandardEvent::from_config(&self.router.attributes.error),
            custom: custom_events,
        }
    }

    pub(crate) fn new_supergraph_events(&self) -> SupergraphEvents {
        let custom_events = self
            .supergraph
            .custom
            .iter()
            .filter_map(|(name, config)| CustomEvent::from_config(name, config))
            .collect();

        SupergraphEvents {
            request: StandardEvent::from_config(&self.supergraph.attributes.request),
            response: StandardEvent::from_config(&self.supergraph.attributes.response),
            error: StandardEvent::from_config(&self.supergraph.attributes.error),
            custom: custom_events,
        }
    }

    pub(crate) fn new_subgraph_events(&self) -> SubgraphEvents {
        let custom_events = self
            .subgraph
            .custom
            .iter()
            .filter_map(|(name, config)| CustomEvent::from_config(name, config))
            .collect();

        SubgraphEvents {
            request: StandardEvent::from_config(&self.subgraph.attributes.request),
            response: StandardEvent::from_config(&self.subgraph.attributes.response),
            error: StandardEvent::from_config(&self.subgraph.attributes.error),
            custom: custom_events,
        }
    }

    pub(crate) fn new_connector_events(&self) -> ConnectorEvents {
        super::connector::events::new_connector_events(&self.connector)
    }

    pub(crate) fn validate(&self) -> Result<(), String> {
        self.router
            .attributes
            .request
            .validate(Some(Stage::Request))?;
        self.router
            .attributes
            .response
            .validate(Some(Stage::Response))?;
        self.supergraph
            .attributes
            .request
            .validate(Some(Stage::Request))?;
        self.supergraph
            .attributes
            .response
            .validate(Some(Stage::Response))?;
        self.subgraph
            .attributes
            .request
            .validate(Some(Stage::Request))?;
        self.subgraph
            .attributes
            .response
            .validate(Some(Stage::Response))?;
        self.connector
            .attributes
            .request
            .validate(Some(Stage::Request))?;
        self.connector
            .attributes
            .response
            .validate(Some(Stage::Response))?;
        for (name, custom_event) in &self.router.custom {
            custom_event.validate().map_err(|err| {
                format!("configuration error for router custom event {name:?}: {err}")
            })?;
        }
        for (name, custom_event) in &self.supergraph.custom {
            custom_event.validate().map_err(|err| {
                format!("configuration error for supergraph custom event {name:?}: {err}")
            })?;
        }
        for (name, custom_event) in &self.subgraph.custom {
            custom_event.validate().map_err(|err| {
                format!("configuration error for subgraph custom event {name:?}: {err}")
            })?;
        }
        for (name, custom_event) in &self.connector.custom {
            custom_event.validate().map_err(|err| {
                format!("configuration error for connector HTTP custom event {name:?}: {err}")
            })?;
        }

        Ok(())
    }
}

pub(crate) struct CustomEvents<Request, Response, EventResponse, Attributes, Sel>
where
    Attributes: Selectors<Request, Response, EventResponse> + Default,
    Sel: Selector<Request = Request, Response = Response> + Debug,
{
    pub(super) request: Option<StandardEvent<Sel>>,
    pub(super) response: Option<StandardEvent<Sel>>,
    pub(super) error: Option<StandardEvent<Sel>>,
    pub(super) custom: Vec<CustomEvent<Request, Response, EventResponse, Attributes, Sel>>,
}

<<<<<<< HEAD
=======
impl CustomEvents<router::Request, router::Response, (), RouterAttributes, RouterSelector> {
    pub(crate) fn on_request(&mut self, request: &router::Request) {
        if let Some(request_event) = &mut self.request {
            if request_event.condition.evaluate_request(request) == Some(true) {
                request
                    .context
                    .extensions()
                    .with_lock(|ext| ext.insert(DisplayRouterRequest(request_event.level)));
            }
        }
        if let Some(response_event) = &mut self.response {
            if response_event.condition.evaluate_request(request) != Some(false) {
                request
                    .context
                    .extensions()
                    .with_lock(|ext| ext.insert(DisplayRouterResponse(true)));
            }
        }
        for custom_event in &mut self.custom {
            custom_event.on_request(request);
        }
    }

    pub(crate) fn on_response(&mut self, response: &router::Response) {
        if let Some(response_event) = &self.response {
            if response_event.condition.evaluate_response(response) {
                let mut attrs = Vec::with_capacity(4);

                #[cfg(test)]
                let mut headers: indexmap::IndexMap<String, HeaderValue> = response
                    .response
                    .headers()
                    .clone()
                    .into_iter()
                    .filter_map(|(name, val)| Some((name?.to_string(), val)))
                    .collect();
                #[cfg(test)]
                headers.sort_keys();
                #[cfg(not(test))]
                let headers = response.response.headers();
                attrs.push(KeyValue::new(
                    HTTP_RESPONSE_HEADERS,
                    opentelemetry::Value::String(format!("{:?}", headers).into()),
                ));
                attrs.push(KeyValue::new(
                    HTTP_RESPONSE_STATUS,
                    opentelemetry::Value::String(format!("{}", response.response.status()).into()),
                ));
                attrs.push(KeyValue::new(
                    HTTP_RESPONSE_VERSION,
                    opentelemetry::Value::String(
                        format!("{:?}", response.response.version()).into(),
                    ),
                ));

                if let Some(body) = response
                    .context
                    .extensions()
                    .with_lock(|ext| ext.remove::<RouterResponseBodyExtensionType>())
                {
                    attrs.push(KeyValue::new(
                        HTTP_RESPONSE_BODY,
                        opentelemetry::Value::String(body.0.into()),
                    ));
                }

                log_event(response_event.level, "router.response", attrs, "");
            }
        }
        for custom_event in &mut self.custom {
            custom_event.on_response(response);
        }
    }

    pub(crate) fn on_error(&mut self, error: &BoxError, ctx: &Context) {
        if let Some(error_event) = &self.error {
            if error_event.condition.evaluate_error(error, ctx) {
                log_event(
                    error_event.level,
                    "router.error",
                    vec![KeyValue::new(
                        Key::from_static_str("error"),
                        opentelemetry::Value::String(error.to_string().into()),
                    )],
                    "",
                );
            }
        }
        for custom_event in &mut self.custom {
            custom_event.on_error(error, ctx);
        }
    }
}

impl
    CustomEvents<
        supergraph::Request,
        supergraph::Response,
        graphql::Response,
        SupergraphAttributes,
        SupergraphSelector,
    >
{
    pub(crate) fn on_request(&mut self, request: &supergraph::Request) {
        if let Some(request_event) = &mut self.request {
            if request_event.condition.evaluate_request(request) == Some(true) {
                let mut attrs = Vec::with_capacity(5);
                #[cfg(test)]
                let mut headers: indexmap::IndexMap<String, HeaderValue> = request
                    .supergraph_request
                    .headers()
                    .clone()
                    .into_iter()
                    .filter_map(|(name, val)| Some((name?.to_string(), val)))
                    .collect();
                #[cfg(test)]
                headers.sort_keys();
                #[cfg(not(test))]
                let headers = request.supergraph_request.headers();
                attrs.push(KeyValue::new(
                    HTTP_REQUEST_HEADERS,
                    opentelemetry::Value::String(format!("{:?}", headers).into()),
                ));
                attrs.push(KeyValue::new(
                    HTTP_REQUEST_METHOD,
                    opentelemetry::Value::String(
                        format!("{}", request.supergraph_request.method()).into(),
                    ),
                ));
                attrs.push(KeyValue::new(
                    HTTP_REQUEST_URI,
                    opentelemetry::Value::String(
                        format!("{}", request.supergraph_request.uri()).into(),
                    ),
                ));
                attrs.push(KeyValue::new(
                    HTTP_REQUEST_VERSION,
                    opentelemetry::Value::String(
                        format!("{:?}", request.supergraph_request.version()).into(),
                    ),
                ));
                attrs.push(KeyValue::new(
                    HTTP_REQUEST_BODY,
                    opentelemetry::Value::String(
                        serde_json::to_string(request.supergraph_request.body())
                            .unwrap_or_default()
                            .into(),
                    ),
                ));
                log_event(request_event.level, "supergraph.request", attrs, "");
            }
        }
        if let Some(mut response_event) = self.response.take() {
            if response_event.condition.evaluate_request(request) != Some(false) {
                request.context.extensions().with_lock(|lock| {
                    lock.insert(SupergraphEventResponse {
                        level: response_event.level,
                        condition: Arc::new(response_event.condition),
                    })
                });
            }
        }
        for custom_event in &mut self.custom {
            custom_event.on_request(request);
        }
    }

    pub(crate) fn on_response(&mut self, response: &supergraph::Response) {
        for custom_event in &mut self.custom {
            custom_event.on_response(response);
        }
    }

    pub(crate) fn on_response_event(&self, response: &graphql::Response, ctx: &Context) {
        for custom_event in &self.custom {
            custom_event.on_response_event(response, ctx);
        }
    }

    pub(crate) fn on_error(&mut self, error: &BoxError, ctx: &Context) {
        if let Some(error_event) = &self.error {
            if error_event.condition.evaluate_error(error, ctx) {
                log_event(
                    error_event.level,
                    "supergraph.error",
                    vec![KeyValue::new(
                        Key::from_static_str("error"),
                        opentelemetry::Value::String(error.to_string().into()),
                    )],
                    "",
                );
            }
        }
        for custom_event in &mut self.custom {
            custom_event.on_error(error, ctx);
        }
    }
}

impl CustomEvents<subgraph::Request, subgraph::Response, (), SubgraphAttributes, SubgraphSelector> {
    pub(crate) fn on_request(&mut self, request: &subgraph::Request) {
        if let Some(mut request_event) = self.request.take() {
            if request_event.condition.evaluate_request(request) == Some(true) {
                request.context.extensions().with_lock(|lock| {
                    lock.insert(SubgraphEventRequest {
                        level: request_event.level,
                        condition: Arc::new(Mutex::new(request_event.condition)),
                    })
                });
            }
        }
        if let Some(mut response_event) = self.response.take() {
            if response_event.condition.evaluate_request(request) != Some(false) {
                request.context.extensions().with_lock(|lock| {
                    lock.insert(SubgraphEventResponse {
                        level: response_event.level,
                        condition: Arc::new(response_event.condition),
                    })
                });
            }
        }
        for custom_event in &mut self.custom {
            custom_event.on_request(request);
        }
    }

    pub(crate) fn on_response(&mut self, response: &subgraph::Response) {
        for custom_event in &mut self.custom {
            custom_event.on_response(response);
        }
    }

    pub(crate) fn on_error(&mut self, error: &BoxError, ctx: &Context) {
        if let Some(error_event) = &self.error {
            if error_event.condition.evaluate_error(error, ctx) {
                log_event(
                    error_event.level,
                    "subgraph.error",
                    vec![KeyValue::new(
                        Key::from_static_str("error"),
                        opentelemetry::Value::String(error.to_string().into()),
                    )],
                    "",
                );
            }
        }
        for custom_event in &mut self.custom {
            custom_event.on_error(error, ctx);
        }
    }
}

#[derive(Clone, Deserialize, JsonSchema, Debug, Default)]
#[serde(deny_unknown_fields, default)]
struct RouterEventsConfig {
    /// Log the router request
    request: StandardEventConfig<RouterSelector>,
    /// Log the router response
    response: StandardEventConfig<RouterSelector>,
    /// Log the router error
    error: StandardEventConfig<RouterSelector>,
}

#[derive(Clone)]
pub(crate) struct SupergraphEventResponse {
    // XXX(@IvanGoncharov): As part of removing Arc from StandardEvent I moved it here
    // I think it's not nessary here but can't verify it right now, so in future can just wrap StandardEvent
    pub(crate) level: EventLevel,
    pub(crate) condition: Arc<Condition<SupergraphSelector>>,
}

#[derive(Clone)]
pub(crate) struct SubgraphEventResponse {
    // XXX(@IvanGoncharov): As part of removing Arc from StandardEvent I moved it here
    // I think it's not nessary here but can't verify it right now, so in future can just wrap StandardEvent
    pub(crate) level: EventLevel,
    pub(crate) condition: Arc<Condition<SubgraphSelector>>,
}

#[derive(Clone)]
pub(crate) struct SubgraphEventRequest {
    // XXX(@IvanGoncharov): As part of removing Mutex from StandardEvent I moved it here
    // I think it's not nessary here but can't verify it right now, so in future can just wrap StandardEvent
    pub(crate) level: EventLevel,
    pub(crate) condition: Arc<Mutex<Condition<SubgraphSelector>>>,
}

#[derive(Clone, Deserialize, JsonSchema, Debug, Default)]
#[serde(deny_unknown_fields, default)]
struct SupergraphEventsConfig {
    /// Log the supergraph request
    request: StandardEventConfig<SupergraphSelector>,
    /// Log the supergraph response
    response: StandardEventConfig<SupergraphSelector>,
    /// Log the supergraph error
    error: StandardEventConfig<SupergraphSelector>,
}

#[derive(Clone, Deserialize, JsonSchema, Debug, Default)]
#[serde(deny_unknown_fields, default)]
struct SubgraphEventsConfig {
    /// Log the subgraph request
    request: StandardEventConfig<SubgraphSelector>,
    /// Log the subgraph response
    response: StandardEventConfig<SubgraphSelector>,
    /// Log the subgraph error
    error: StandardEventConfig<SubgraphSelector>,
}

>>>>>>> 37bdae32
#[derive(Deserialize, JsonSchema, Clone, Debug)]
#[serde(untagged)]
pub(crate) enum StandardEventConfig<T> {
    Level(EventLevelConfig),
    Conditional {
        level: EventLevelConfig,
        condition: Condition<T>,
    },
}

impl<T: Selector> StandardEventConfig<T> {
    fn validate(&self, restricted_stage: Option<Stage>) -> Result<(), String> {
        if let Self::Conditional { condition, .. } = self {
            condition.validate(restricted_stage)
        } else {
            Ok(())
        }
    }
}

impl<T> Default for StandardEventConfig<T> {
    fn default() -> Self {
        Self::Level(EventLevelConfig::default())
    }
}

#[derive(Debug)]
pub(crate) struct StandardEvent<T> {
    pub(crate) level: EventLevel,
    pub(crate) condition: Condition<T>,
}

impl<T: Clone> StandardEvent<T> {
    pub(crate) fn from_config(config: &StandardEventConfig<T>) -> Option<Self> {
        match &config {
            StandardEventConfig::Level(level) => EventLevel::from_config(level).map(|level| Self {
                level,
                condition: Condition::True,
            }),
            StandardEventConfig::Conditional { level, condition } => EventLevel::from_config(level)
                .map(|level| Self {
                    level,
                    condition: condition.clone(),
                }),
        }
    }
}

#[derive(Deserialize, JsonSchema, Clone, Debug, Default, PartialEq, Copy)]
#[serde(rename_all = "snake_case")]
pub(crate) enum EventLevelConfig {
    Info,
    Warn,
    Error,
    #[default]
    Off,
}

#[derive(Debug, PartialEq, Clone, Copy)]
pub(crate) enum EventLevel {
    Info,
    Warn,
    Error,
}

impl EventLevel {
    pub(crate) fn from_config(config: &EventLevelConfig) -> Option<Self> {
        match config {
            EventLevelConfig::Off => None,
            EventLevelConfig::Info => Some(EventLevel::Info),
            EventLevelConfig::Warn => Some(EventLevel::Warn),
            EventLevelConfig::Error => Some(EventLevel::Error),
        }
    }
}

/// An event that can be logged as part of a trace.
/// The event has an implicit `type` attribute that matches the name of the event in the yaml
/// and a message that can be used to provide additional information.
#[derive(Deserialize, JsonSchema, Clone, Debug)]
pub(crate) struct Event<A, E>
where
    A: Default + Debug,
    E: Debug,
{
    /// The log level of the event.
    pub(super) level: EventLevelConfig,

    /// The event message.
    pub(super) message: Arc<String>,

    /// When to trigger the event.
    pub(super) on: EventOn,

    /// The event attributes.
    #[serde(default = "Extendable::empty_arc::<A, E>")]
    pub(super) attributes: Arc<Extendable<A, E>>,

    /// The event conditions.
    #[serde(default = "Condition::empty::<E>")]
    pub(super) condition: Condition<E>,
}

impl<A, E, Request, Response, EventResponse> Event<A, E>
where
    A: Selectors<Request, Response, EventResponse> + Default + Debug,
    E: Selector<Request = Request, Response = Response, EventResponse = EventResponse> + Debug,
{
    pub(crate) fn validate(&self) -> Result<(), String> {
        let stage = Some(self.on.into());
        self.attributes.validate(stage)?;
        self.condition.validate(stage)?;
        Ok(())
    }
}

/// When to trigger the event.
#[derive(Deserialize, JsonSchema, Clone, Debug, Copy, PartialEq)]
#[serde(rename_all = "snake_case")]
pub(crate) enum EventOn {
    /// Log the event on request
    Request,
    /// Log the event on response
    Response,
    /// Log the event on every chunks in the response
    EventResponse,
    /// Log the event on error
    Error,
}

pub(crate) struct CustomEvent<Request, Response, EventResponse, A, T>
where
    A: Selectors<Request, Response, EventResponse> + Default,
    T: Selector<Request = Request, Response = Response> + Debug,
{
    pub(super) name: String,
    pub(super) level: EventLevel,
    pub(super) event_on: EventOn,
    pub(super) message: Arc<String>,
    pub(super) selectors: Arc<Extendable<A, T>>,
    pub(super) condition: Condition<T>,
    pub(super) attributes: Vec<opentelemetry::KeyValue>,
    pub(super) _phantom: PhantomData<EventResponse>,
}

impl<A, T, Request, Response, EventResponse> CustomEvent<Request, Response, EventResponse, A, T>
where
    A: Selectors<Request, Response, EventResponse> + Default + Clone + Debug,
    T: Selector<Request = Request, Response = Response, EventResponse = EventResponse>
        + Debug
        + Clone,
{
    pub(crate) fn from_config(name: &str, config: &Event<A, T>) -> Option<Self> {
        EventLevel::from_config(&config.level).map(|level| Self {
            name: name.to_owned(),
            level,
            event_on: config.on,
            message: config.message.clone(),
            selectors: config.attributes.clone(),
            condition: config.condition.clone(),
            attributes: Vec::new(),
            _phantom: PhantomData,
        })
    }

    pub(crate) fn on_request(&mut self, request: &Request) {
        if self.condition.evaluate_request(request) != Some(true)
            && self.event_on == EventOn::Request
        {
            return;
        }
        self.attributes = self.selectors.on_request(request);

        if self.event_on == EventOn::Request {
            let attrs = std::mem::take(&mut self.attributes);
            log_event(self.level, &self.name, attrs, &self.message);
        }
    }

    pub(crate) fn on_response(&mut self, response: &Response) {
        if self.event_on != EventOn::Response {
            return;
        }

        if !self.condition.evaluate_response(response) {
            return;
        }
        let mut new_attributes = self.selectors.on_response(response);
        self.attributes.append(&mut new_attributes);

        let attrs = std::mem::take(&mut self.attributes);
        log_event(self.level, &self.name, attrs, &self.message);
    }

    pub(crate) fn on_response_event(&self, response: &EventResponse, ctx: &Context) {
        if self.event_on != EventOn::EventResponse {
            return;
        }

        if !self.condition.evaluate_event_response(response, ctx) {
            return;
        }
        let mut attributes = self.attributes.clone();
        let mut new_attributes = self.selectors.on_response_event(response, ctx);
        attributes.append(&mut new_attributes);
        // Stub span to make sure the custom attributes are saved in current span extensions
        // It won't be extracted or sampled at all
        if Span::current().is_none() {
            let span = info_span!("supergraph_event_send_event");
            let _entered = span.enter();
            log_event(self.level, &self.name, attributes, &self.message);
        } else {
            log_event(self.level, &self.name, attributes, &self.message);
        }
    }

    pub(crate) fn on_error(&mut self, error: &BoxError, ctx: &Context) {
        if self.event_on != EventOn::Error {
            return;
        }
        let mut new_attributes = self.selectors.on_error(error, ctx);
        self.attributes.append(&mut new_attributes);

        let attrs = std::mem::take(&mut self.attributes);
        log_event(self.level, &self.name, attrs, &self.message);
    }
}

#[inline]
pub(crate) fn log_event(level: EventLevel, kind: &str, attributes: Vec<KeyValue>, message: &str) {
    let span = Span::current();
    #[cfg(test)]
    let mut attributes = attributes;
    #[cfg(test)]
    attributes.sort_by(|a, b| a.key.partial_cmp(&b.key).unwrap());
    span.set_event_dyn_attributes(attributes);

    match level {
        EventLevel::Info => {
            ::tracing::info!(%kind, "{}", message);
        }
        EventLevel::Warn => {
            ::tracing::warn!(%kind, "{}", message)
        }
        EventLevel::Error => {
            ::tracing::error!(%kind, "{}", message)
        }
    }
<<<<<<< HEAD
=======
}

#[cfg(test)]
mod tests {
    use std::str::FromStr;

    use apollo_compiler::name;
    use apollo_federation::sources::connect::ConnectId;
    use apollo_federation::sources::connect::ConnectSpec;
    use apollo_federation::sources::connect::Connector;
    use apollo_federation::sources::connect::HttpJsonTransport;
    use apollo_federation::sources::connect::JSONSelection;
    use apollo_federation::sources::connect::StringTemplate;
    use http::HeaderValue;
    use http::header::CONTENT_LENGTH;
    use router::body;
    use tracing::instrument::WithSubscriber;

    use super::*;
    use crate::assert_snapshot_subscriber;
    use crate::context::CONTAINS_GRAPHQL_ERROR;
    use crate::context::OPERATION_NAME;
    use crate::graphql;
    use crate::plugins::connectors::handle_responses::MappedResponse;
    use crate::plugins::connectors::make_requests::ResponseKey;
    use crate::plugins::telemetry::Telemetry;
    use crate::plugins::test::PluginTestHarness;
    use crate::services::connector::request_service::Request;
    use crate::services::connector::request_service::Response;
    use crate::services::connector::request_service::TransportRequest;
    use crate::services::connector::request_service::TransportResponse;
    use crate::services::connector::request_service::transport;

    #[tokio::test(flavor = "multi_thread")]
    async fn test_router_events() {
        let test_harness: PluginTestHarness<Telemetry> = PluginTestHarness::builder()
            .config(include_str!("../testdata/custom_events.router.yaml"))
            .build()
            .await
            .expect("test harness");

        async {
            test_harness
                .router_service(|_r| async {
                    Ok(router::Response::fake_builder()
                        .header("custom-header", "val1")
                        .header(CONTENT_LENGTH, "25")
                        .header("x-log-request", HeaderValue::from_static("log"))
                        .data(serde_json_bytes::json!({"data": "res"}))
                        .build()
                        .expect("expecting valid response"))
                })
                .call(
                    router::Request::fake_builder()
                        .header(CONTENT_LENGTH, "0")
                        .header("custom-header", "val1")
                        .header("x-log-request", HeaderValue::from_static("log"))
                        .build()
                        .unwrap(),
                )
                .await
                .expect("expecting successful response");
        }
        .with_subscriber(assert_snapshot_subscriber!({
            r#"[].span["apollo_private.duration_ns"]"# => "[duration]",
            r#"[].spans[]["apollo_private.duration_ns"]"# => "[duration]",
            "[].fields.attributes" => insta::sorted_redaction()
        }))
        .await
    }

    #[tokio::test(flavor = "multi_thread")]
    async fn test_router_events_graphql_error() {
        let test_harness: PluginTestHarness<Telemetry> = PluginTestHarness::builder()
            .config(include_str!("../testdata/custom_events.router.yaml"))
            .build()
            .await
            .expect("test harness");

        async {
            // Without the header to enable custom event
            test_harness
                .router_service(

                    |_r| async {
                        let context_with_error = Context::new();
                        let _ = context_with_error
                            .insert(CONTAINS_GRAPHQL_ERROR, true)
                            .unwrap();
                        Ok(router::Response::fake_builder()
                            .header("custom-header", "val1")
                            .context(context_with_error)
                            .data(serde_json_bytes::json!({"errors": [{"message": "res"}]}))
                            .build()
                            .expect("expecting valid response"))
                    },
                )
                .call(router::Request::fake_builder()
                    .header("custom-header", "val1")
                    .build()
                    .unwrap())
                .await
                .expect("expecting successful response");
        }
        .with_subscriber(
            assert_snapshot_subscriber!({r#"[].span["apollo_private.duration_ns"]"# => "[duration]", r#"[].spans[]["apollo_private.duration_ns"]"# => "[duration]", "[].fields.attributes" => insta::sorted_redaction()}),
        )
        .await
    }

    #[tokio::test(flavor = "multi_thread")]
    async fn test_router_events_graphql_response() {
        let test_harness: PluginTestHarness<Telemetry> = PluginTestHarness::builder()
            .config(include_str!("../testdata/custom_events.router.yaml"))
            .build()
            .await
            .expect("test harness");

        async {
            // Without the header to enable custom event
            test_harness
                .router_service(
                    |_r| async {
                        Ok(router::Response::fake_builder()
                            .header("custom-header", "val1")
                            .header(CONTENT_LENGTH, "25")
                            .header("x-log-response", HeaderValue::from_static("log"))
                            .data(serde_json_bytes::json!({"data": "res"}))
                            .build()
                            .expect("expecting valid response"))
                    },
                )
                .call(router::Request::fake_builder()
                    .header("custom-header", "val1")
                    .build()
                    .unwrap())
                .await
                .expect("expecting successful response");
        }
        .with_subscriber(
            assert_snapshot_subscriber!({r#"[].span["apollo_private.duration_ns"]"# => "[duration]", r#"[].spans[]["apollo_private.duration_ns"]"# => "[duration]", "[].fields.attributes" => insta::sorted_redaction()}),
        )
        .await
    }

    #[tokio::test(flavor = "multi_thread")]
    async fn test_supergraph_events() {
        let test_harness: PluginTestHarness<Telemetry> = PluginTestHarness::builder()
            .config(include_str!("../testdata/custom_events.router.yaml"))
            .build()
            .await
            .expect("test harness");

        async {
            test_harness
                .supergraph_service(|_r| async {
                    supergraph::Response::fake_builder()
                        .header("custom-header", "val1")
                        .header("x-log-request", HeaderValue::from_static("log"))
                        .data(serde_json::json!({"data": "res"}).to_string())
                        .build()
                })
                .call(
                    supergraph::Request::fake_builder()
                        .query("query { foo }")
                        .header("x-log-request", HeaderValue::from_static("log"))
                        .build()
                        .unwrap(),
                )
                .await
                .expect("expecting successful response");
        }
        .with_subscriber(assert_snapshot_subscriber!())
        .await
    }

    #[tokio::test(flavor = "multi_thread")]
    async fn test_supergraph_events_with_exists_condition() {
        let test_harness: PluginTestHarness<Telemetry> = PluginTestHarness::builder()
            .config(include_str!(
                "../testdata/custom_events_exists_condition.router.yaml"
            ))
            .build()
            .await
            .expect("test harness");

        async {
            let ctx = Context::new();
            ctx.insert(OPERATION_NAME, String::from("Test")).unwrap();
            test_harness
                .supergraph_service(|_r| async {
                    supergraph::Response::fake_builder()
                        .data(serde_json::json!({"data": "res"}).to_string())
                        .build()
                })
                .call(
                    supergraph::Request::fake_builder()
                        .query("query Test { foo }")
                        .context(ctx)
                        .build()
                        .unwrap(),
                )
                .await
                .expect("expecting successful response");
            test_harness
                .supergraph_service(|_r| async {
                    Ok(supergraph::Response::fake_builder()
                        .data(serde_json::json!({"data": "res"}).to_string())
                        .build()
                        .expect("expecting valid response"))
                })
                .call(
                    supergraph::Request::fake_builder()
                        .query("query { foo }")
                        .build()
                        .unwrap(),
                )
                .await
                .expect("expecting successful response");
        }
        .with_subscriber(assert_snapshot_subscriber!())
        .await
    }

    #[tokio::test(flavor = "multi_thread")]
    async fn test_supergraph_events_on_graphql_error() {
        let test_harness: PluginTestHarness<Telemetry> = PluginTestHarness::builder()
            .config(include_str!("../testdata/custom_events.router.yaml"))
            .build()
            .await
            .expect("test harness");

        async {
            test_harness
                .supergraph_service(|_r| async {
                    let context_with_error = Context::new();
                    let _ = context_with_error
                        .insert(CONTAINS_GRAPHQL_ERROR, true)
                        .unwrap();
                    supergraph::Response::fake_builder()
                        .header("custom-header", "val1")
                        .header("x-log-request", HeaderValue::from_static("log"))
                        .context(context_with_error)
                        .data(serde_json_bytes::json!({"errors": [{"message": "res"}]}))
                        .build()
                })
                .call(
                    supergraph::Request::fake_builder()
                        .query("query { foo }")
                        .build()
                        .unwrap(),
                )
                .await
                .expect("expecting successful response");
        }
        .with_subscriber(assert_snapshot_subscriber!())
        .await
    }

    #[tokio::test(flavor = "multi_thread")]
    async fn test_supergraph_events_on_response() {
        let test_harness: PluginTestHarness<Telemetry> = PluginTestHarness::builder()
            .config(include_str!("../testdata/custom_events.router.yaml"))
            .build()
            .await
            .expect("test harness");

        async {
            test_harness
                .supergraph_service(|_r| async {
                    supergraph::Response::fake_builder()
                        .header("custom-header", "val1")
                        .header("x-log-response", HeaderValue::from_static("log"))
                        .data(serde_json_bytes::json!({"errors": [{"message": "res"}]}))
                        .build()
                })
                .call(
                    supergraph::Request::fake_builder()
                        .query("query { foo }")
                        .build()
                        .unwrap(),
                )
                .await
                .expect("expecting successful response");
        }
        .with_subscriber(assert_snapshot_subscriber!())
        .await
    }

    #[tokio::test(flavor = "multi_thread")]
    async fn test_subgraph_events() {
        let test_harness: PluginTestHarness<Telemetry> = PluginTestHarness::builder()
            .config(include_str!("../testdata/custom_events.router.yaml"))
            .build()
            .await
            .expect("test harness");

        async {
            let mut subgraph_req = http::Request::new(
                graphql::Request::fake_builder()
                    .query("query { foo }")
                    .build(),
            );
            subgraph_req
                .headers_mut()
                .insert("x-log-request", HeaderValue::from_static("log"));
            test_harness
                .subgraph_service("subgraph", |_r| async {
                    subgraph::Response::fake2_builder()
                        .header("custom-header", "val1")
                        .header("x-log-request", HeaderValue::from_static("log"))
                        .data(serde_json::json!({"data": "res"}).to_string())
                        .build()
                })
                .call(
                    subgraph::Request::fake_builder()
                        .subgraph_name("subgraph")
                        .subgraph_request(subgraph_req)
                        .build(),
                )
                .await
                .expect("expecting successful response");
        }
        .with_subscriber(assert_snapshot_subscriber!())
        .await
    }

    #[tokio::test(flavor = "multi_thread")]
    async fn test_subgraph_events_response() {
        let test_harness: PluginTestHarness<Telemetry> = PluginTestHarness::builder()
            .config(include_str!("../testdata/custom_events.router.yaml"))
            .build()
            .await
            .expect("test harness");

        async {
            let mut subgraph_req = http::Request::new(
                graphql::Request::fake_builder()
                    .query("query { foo }")
                    .build(),
            );
            subgraph_req
                .headers_mut()
                .insert("x-log-request", HeaderValue::from_static("log"));
            test_harness
                .subgraph_service("subgraph", |_r| async {
                    subgraph::Response::fake2_builder()
                        .header("custom-header", "val1")
                        .header("x-log-response", HeaderValue::from_static("log"))
                        .subgraph_name("subgraph")
                        .data(serde_json::json!({"data": "res"}).to_string())
                        .build()
                })
                .call(
                    subgraph::Request::fake_builder()
                        .subgraph_name("subgraph")
                        .subgraph_request(subgraph_req)
                        .build(),
                )
                .await
                .expect("expecting successful response");
        }
        .with_subscriber(assert_snapshot_subscriber!())
        .await
    }

    #[tokio::test(flavor = "multi_thread")]
    async fn test_connector_events_request() {
        let test_harness: PluginTestHarness<Telemetry> = PluginTestHarness::builder()
            .config(include_str!("../testdata/custom_events.router.yaml"))
            .build()
            .await
            .expect("test harness");

        async {
            let context = crate::Context::default();
            let mut http_request = http::Request::builder().body("".into()).unwrap();
            http_request
                .headers_mut()
                .insert("x-log-request", HeaderValue::from_static("log"));
            let transport_request = TransportRequest::Http(transport::http::HttpRequest {
                inner: http_request,
                debug: None,
            });
            let connector = Connector {
                id: ConnectId::new(
                    "subgraph".into(),
                    Some("source".into()),
                    name!(Query),
                    name!(users),
                    0,
                    "label",
                ),
                transport: HttpJsonTransport {
                    source_url: None,
                    connect_template: StringTemplate::from_str("/test").unwrap(),
                    ..Default::default()
                },
                selection: JSONSelection::empty(),
                config: None,
                max_requests: None,
                entity_resolver: None,
                spec: ConnectSpec::V0_1,
                request_variables: Default::default(),
                response_variables: Default::default(),
                batch_settings: None,
                request_headers: Default::default(),
                response_headers: Default::default(),
            };
            let response_key = ResponseKey::RootField {
                name: "hello".to_string(),
                inputs: Default::default(),
                selection: Arc::new(JSONSelection::parse("$.data").unwrap()),
            };
            let connector_request = Request {
                context: context.clone(),
                connector: Arc::new(connector.clone()),
                service_name: Default::default(),
                transport_request,
                key: response_key.clone(),
                mapping_problems: vec![],
                supergraph_request: Default::default(),
            };
            test_harness
                .call_connector_request_service(connector_request, |request| Response {
                    context: request.context.clone(),
                    connector: request.connector.clone(),
                    transport_result: Ok(TransportResponse::Http(transport::http::HttpResponse {
                        inner: http::Response::builder()
                            .status(200)
                            .header("x-log-request", HeaderValue::from_static("log"))
                            .body(body::empty())
                            .expect("expecting valid response")
                            .into_parts()
                            .0,
                    })),
                    mapped_response: MappedResponse::Data {
                        data: serde_json::json!({})
                            .try_into()
                            .expect("expecting valid JSON"),
                        key: request.key.clone(),
                        problems: vec![],
                    },
                })
                .await
                .expect("expecting successful response");
        }
        .with_subscriber(assert_snapshot_subscriber!())
        .await
    }

    #[tokio::test(flavor = "multi_thread")]
    async fn test_connector_events_response() {
        let test_harness: PluginTestHarness<Telemetry> = PluginTestHarness::builder()
            .config(include_str!("../testdata/custom_events.router.yaml"))
            .build()
            .await
            .expect("test harness");

        async {
            let context = crate::Context::default();
            let mut http_request = http::Request::builder().body("".into()).unwrap();
            http_request
                .headers_mut()
                .insert("x-log-response", HeaderValue::from_static("log"));
            let transport_request = TransportRequest::Http(transport::http::HttpRequest {
                inner: http_request,
                debug: None,
            });
            let connector = Connector {
                id: ConnectId::new(
                    "subgraph".into(),
                    Some("source".into()),
                    name!(Query),
                    name!(users),
                    0,
                    "label",
                ),
                transport: HttpJsonTransport {
                    source_url: None,
                    connect_template: StringTemplate::from_str("/test").unwrap(),
                    ..Default::default()
                },
                selection: JSONSelection::empty(),
                config: None,
                max_requests: None,
                entity_resolver: None,
                spec: ConnectSpec::V0_1,
                request_variables: Default::default(),
                response_variables: Default::default(),
                batch_settings: None,
                request_headers: Default::default(),
                response_headers: Default::default(),
            };
            let response_key = ResponseKey::RootField {
                name: "hello".to_string(),
                inputs: Default::default(),
                selection: Arc::new(JSONSelection::parse("$.data").unwrap()),
            };
            let connector_request = Request {
                context: context.clone(),
                connector: Arc::new(connector.clone()),
                service_name: Default::default(),
                transport_request,
                key: response_key.clone(),
                mapping_problems: vec![],
                supergraph_request: Default::default(),
            };
            test_harness
                .call_connector_request_service(connector_request, |request| Response {
                    context: request.context.clone(),
                    connector: request.connector.clone(),
                    transport_result: Ok(TransportResponse::Http(transport::http::HttpResponse {
                        inner: http::Response::builder()
                            .status(200)
                            .header("x-log-response", HeaderValue::from_static("log"))
                            .body(body::empty())
                            .expect("expecting valid response")
                            .into_parts()
                            .0,
                    })),
                    mapped_response: MappedResponse::Data {
                        data: serde_json::json!({})
                            .try_into()
                            .expect("expecting valid JSON"),
                        key: request.key.clone(),
                        problems: vec![],
                    },
                })
                .await
                .expect("expecting successful response");
        }
        .with_subscriber(assert_snapshot_subscriber!())
        .await
    }
>>>>>>> 37bdae32
}<|MERGE_RESOLUTION|>--- conflicted
+++ resolved
@@ -169,318 +169,6 @@
     pub(super) custom: Vec<CustomEvent<Request, Response, EventResponse, Attributes, Sel>>,
 }
 
-<<<<<<< HEAD
-=======
-impl CustomEvents<router::Request, router::Response, (), RouterAttributes, RouterSelector> {
-    pub(crate) fn on_request(&mut self, request: &router::Request) {
-        if let Some(request_event) = &mut self.request {
-            if request_event.condition.evaluate_request(request) == Some(true) {
-                request
-                    .context
-                    .extensions()
-                    .with_lock(|ext| ext.insert(DisplayRouterRequest(request_event.level)));
-            }
-        }
-        if let Some(response_event) = &mut self.response {
-            if response_event.condition.evaluate_request(request) != Some(false) {
-                request
-                    .context
-                    .extensions()
-                    .with_lock(|ext| ext.insert(DisplayRouterResponse(true)));
-            }
-        }
-        for custom_event in &mut self.custom {
-            custom_event.on_request(request);
-        }
-    }
-
-    pub(crate) fn on_response(&mut self, response: &router::Response) {
-        if let Some(response_event) = &self.response {
-            if response_event.condition.evaluate_response(response) {
-                let mut attrs = Vec::with_capacity(4);
-
-                #[cfg(test)]
-                let mut headers: indexmap::IndexMap<String, HeaderValue> = response
-                    .response
-                    .headers()
-                    .clone()
-                    .into_iter()
-                    .filter_map(|(name, val)| Some((name?.to_string(), val)))
-                    .collect();
-                #[cfg(test)]
-                headers.sort_keys();
-                #[cfg(not(test))]
-                let headers = response.response.headers();
-                attrs.push(KeyValue::new(
-                    HTTP_RESPONSE_HEADERS,
-                    opentelemetry::Value::String(format!("{:?}", headers).into()),
-                ));
-                attrs.push(KeyValue::new(
-                    HTTP_RESPONSE_STATUS,
-                    opentelemetry::Value::String(format!("{}", response.response.status()).into()),
-                ));
-                attrs.push(KeyValue::new(
-                    HTTP_RESPONSE_VERSION,
-                    opentelemetry::Value::String(
-                        format!("{:?}", response.response.version()).into(),
-                    ),
-                ));
-
-                if let Some(body) = response
-                    .context
-                    .extensions()
-                    .with_lock(|ext| ext.remove::<RouterResponseBodyExtensionType>())
-                {
-                    attrs.push(KeyValue::new(
-                        HTTP_RESPONSE_BODY,
-                        opentelemetry::Value::String(body.0.into()),
-                    ));
-                }
-
-                log_event(response_event.level, "router.response", attrs, "");
-            }
-        }
-        for custom_event in &mut self.custom {
-            custom_event.on_response(response);
-        }
-    }
-
-    pub(crate) fn on_error(&mut self, error: &BoxError, ctx: &Context) {
-        if let Some(error_event) = &self.error {
-            if error_event.condition.evaluate_error(error, ctx) {
-                log_event(
-                    error_event.level,
-                    "router.error",
-                    vec![KeyValue::new(
-                        Key::from_static_str("error"),
-                        opentelemetry::Value::String(error.to_string().into()),
-                    )],
-                    "",
-                );
-            }
-        }
-        for custom_event in &mut self.custom {
-            custom_event.on_error(error, ctx);
-        }
-    }
-}
-
-impl
-    CustomEvents<
-        supergraph::Request,
-        supergraph::Response,
-        graphql::Response,
-        SupergraphAttributes,
-        SupergraphSelector,
-    >
-{
-    pub(crate) fn on_request(&mut self, request: &supergraph::Request) {
-        if let Some(request_event) = &mut self.request {
-            if request_event.condition.evaluate_request(request) == Some(true) {
-                let mut attrs = Vec::with_capacity(5);
-                #[cfg(test)]
-                let mut headers: indexmap::IndexMap<String, HeaderValue> = request
-                    .supergraph_request
-                    .headers()
-                    .clone()
-                    .into_iter()
-                    .filter_map(|(name, val)| Some((name?.to_string(), val)))
-                    .collect();
-                #[cfg(test)]
-                headers.sort_keys();
-                #[cfg(not(test))]
-                let headers = request.supergraph_request.headers();
-                attrs.push(KeyValue::new(
-                    HTTP_REQUEST_HEADERS,
-                    opentelemetry::Value::String(format!("{:?}", headers).into()),
-                ));
-                attrs.push(KeyValue::new(
-                    HTTP_REQUEST_METHOD,
-                    opentelemetry::Value::String(
-                        format!("{}", request.supergraph_request.method()).into(),
-                    ),
-                ));
-                attrs.push(KeyValue::new(
-                    HTTP_REQUEST_URI,
-                    opentelemetry::Value::String(
-                        format!("{}", request.supergraph_request.uri()).into(),
-                    ),
-                ));
-                attrs.push(KeyValue::new(
-                    HTTP_REQUEST_VERSION,
-                    opentelemetry::Value::String(
-                        format!("{:?}", request.supergraph_request.version()).into(),
-                    ),
-                ));
-                attrs.push(KeyValue::new(
-                    HTTP_REQUEST_BODY,
-                    opentelemetry::Value::String(
-                        serde_json::to_string(request.supergraph_request.body())
-                            .unwrap_or_default()
-                            .into(),
-                    ),
-                ));
-                log_event(request_event.level, "supergraph.request", attrs, "");
-            }
-        }
-        if let Some(mut response_event) = self.response.take() {
-            if response_event.condition.evaluate_request(request) != Some(false) {
-                request.context.extensions().with_lock(|lock| {
-                    lock.insert(SupergraphEventResponse {
-                        level: response_event.level,
-                        condition: Arc::new(response_event.condition),
-                    })
-                });
-            }
-        }
-        for custom_event in &mut self.custom {
-            custom_event.on_request(request);
-        }
-    }
-
-    pub(crate) fn on_response(&mut self, response: &supergraph::Response) {
-        for custom_event in &mut self.custom {
-            custom_event.on_response(response);
-        }
-    }
-
-    pub(crate) fn on_response_event(&self, response: &graphql::Response, ctx: &Context) {
-        for custom_event in &self.custom {
-            custom_event.on_response_event(response, ctx);
-        }
-    }
-
-    pub(crate) fn on_error(&mut self, error: &BoxError, ctx: &Context) {
-        if let Some(error_event) = &self.error {
-            if error_event.condition.evaluate_error(error, ctx) {
-                log_event(
-                    error_event.level,
-                    "supergraph.error",
-                    vec![KeyValue::new(
-                        Key::from_static_str("error"),
-                        opentelemetry::Value::String(error.to_string().into()),
-                    )],
-                    "",
-                );
-            }
-        }
-        for custom_event in &mut self.custom {
-            custom_event.on_error(error, ctx);
-        }
-    }
-}
-
-impl CustomEvents<subgraph::Request, subgraph::Response, (), SubgraphAttributes, SubgraphSelector> {
-    pub(crate) fn on_request(&mut self, request: &subgraph::Request) {
-        if let Some(mut request_event) = self.request.take() {
-            if request_event.condition.evaluate_request(request) == Some(true) {
-                request.context.extensions().with_lock(|lock| {
-                    lock.insert(SubgraphEventRequest {
-                        level: request_event.level,
-                        condition: Arc::new(Mutex::new(request_event.condition)),
-                    })
-                });
-            }
-        }
-        if let Some(mut response_event) = self.response.take() {
-            if response_event.condition.evaluate_request(request) != Some(false) {
-                request.context.extensions().with_lock(|lock| {
-                    lock.insert(SubgraphEventResponse {
-                        level: response_event.level,
-                        condition: Arc::new(response_event.condition),
-                    })
-                });
-            }
-        }
-        for custom_event in &mut self.custom {
-            custom_event.on_request(request);
-        }
-    }
-
-    pub(crate) fn on_response(&mut self, response: &subgraph::Response) {
-        for custom_event in &mut self.custom {
-            custom_event.on_response(response);
-        }
-    }
-
-    pub(crate) fn on_error(&mut self, error: &BoxError, ctx: &Context) {
-        if let Some(error_event) = &self.error {
-            if error_event.condition.evaluate_error(error, ctx) {
-                log_event(
-                    error_event.level,
-                    "subgraph.error",
-                    vec![KeyValue::new(
-                        Key::from_static_str("error"),
-                        opentelemetry::Value::String(error.to_string().into()),
-                    )],
-                    "",
-                );
-            }
-        }
-        for custom_event in &mut self.custom {
-            custom_event.on_error(error, ctx);
-        }
-    }
-}
-
-#[derive(Clone, Deserialize, JsonSchema, Debug, Default)]
-#[serde(deny_unknown_fields, default)]
-struct RouterEventsConfig {
-    /// Log the router request
-    request: StandardEventConfig<RouterSelector>,
-    /// Log the router response
-    response: StandardEventConfig<RouterSelector>,
-    /// Log the router error
-    error: StandardEventConfig<RouterSelector>,
-}
-
-#[derive(Clone)]
-pub(crate) struct SupergraphEventResponse {
-    // XXX(@IvanGoncharov): As part of removing Arc from StandardEvent I moved it here
-    // I think it's not nessary here but can't verify it right now, so in future can just wrap StandardEvent
-    pub(crate) level: EventLevel,
-    pub(crate) condition: Arc<Condition<SupergraphSelector>>,
-}
-
-#[derive(Clone)]
-pub(crate) struct SubgraphEventResponse {
-    // XXX(@IvanGoncharov): As part of removing Arc from StandardEvent I moved it here
-    // I think it's not nessary here but can't verify it right now, so in future can just wrap StandardEvent
-    pub(crate) level: EventLevel,
-    pub(crate) condition: Arc<Condition<SubgraphSelector>>,
-}
-
-#[derive(Clone)]
-pub(crate) struct SubgraphEventRequest {
-    // XXX(@IvanGoncharov): As part of removing Mutex from StandardEvent I moved it here
-    // I think it's not nessary here but can't verify it right now, so in future can just wrap StandardEvent
-    pub(crate) level: EventLevel,
-    pub(crate) condition: Arc<Mutex<Condition<SubgraphSelector>>>,
-}
-
-#[derive(Clone, Deserialize, JsonSchema, Debug, Default)]
-#[serde(deny_unknown_fields, default)]
-struct SupergraphEventsConfig {
-    /// Log the supergraph request
-    request: StandardEventConfig<SupergraphSelector>,
-    /// Log the supergraph response
-    response: StandardEventConfig<SupergraphSelector>,
-    /// Log the supergraph error
-    error: StandardEventConfig<SupergraphSelector>,
-}
-
-#[derive(Clone, Deserialize, JsonSchema, Debug, Default)]
-#[serde(deny_unknown_fields, default)]
-struct SubgraphEventsConfig {
-    /// Log the subgraph request
-    request: StandardEventConfig<SubgraphSelector>,
-    /// Log the subgraph response
-    response: StandardEventConfig<SubgraphSelector>,
-    /// Log the subgraph error
-    error: StandardEventConfig<SubgraphSelector>,
-}
-
->>>>>>> 37bdae32
 #[derive(Deserialize, JsonSchema, Clone, Debug)]
 #[serde(untagged)]
 pub(crate) enum StandardEventConfig<T> {
@@ -729,542 +417,4 @@
             ::tracing::error!(%kind, "{}", message)
         }
     }
-<<<<<<< HEAD
-=======
-}
-
-#[cfg(test)]
-mod tests {
-    use std::str::FromStr;
-
-    use apollo_compiler::name;
-    use apollo_federation::sources::connect::ConnectId;
-    use apollo_federation::sources::connect::ConnectSpec;
-    use apollo_federation::sources::connect::Connector;
-    use apollo_federation::sources::connect::HttpJsonTransport;
-    use apollo_federation::sources::connect::JSONSelection;
-    use apollo_federation::sources::connect::StringTemplate;
-    use http::HeaderValue;
-    use http::header::CONTENT_LENGTH;
-    use router::body;
-    use tracing::instrument::WithSubscriber;
-
-    use super::*;
-    use crate::assert_snapshot_subscriber;
-    use crate::context::CONTAINS_GRAPHQL_ERROR;
-    use crate::context::OPERATION_NAME;
-    use crate::graphql;
-    use crate::plugins::connectors::handle_responses::MappedResponse;
-    use crate::plugins::connectors::make_requests::ResponseKey;
-    use crate::plugins::telemetry::Telemetry;
-    use crate::plugins::test::PluginTestHarness;
-    use crate::services::connector::request_service::Request;
-    use crate::services::connector::request_service::Response;
-    use crate::services::connector::request_service::TransportRequest;
-    use crate::services::connector::request_service::TransportResponse;
-    use crate::services::connector::request_service::transport;
-
-    #[tokio::test(flavor = "multi_thread")]
-    async fn test_router_events() {
-        let test_harness: PluginTestHarness<Telemetry> = PluginTestHarness::builder()
-            .config(include_str!("../testdata/custom_events.router.yaml"))
-            .build()
-            .await
-            .expect("test harness");
-
-        async {
-            test_harness
-                .router_service(|_r| async {
-                    Ok(router::Response::fake_builder()
-                        .header("custom-header", "val1")
-                        .header(CONTENT_LENGTH, "25")
-                        .header("x-log-request", HeaderValue::from_static("log"))
-                        .data(serde_json_bytes::json!({"data": "res"}))
-                        .build()
-                        .expect("expecting valid response"))
-                })
-                .call(
-                    router::Request::fake_builder()
-                        .header(CONTENT_LENGTH, "0")
-                        .header("custom-header", "val1")
-                        .header("x-log-request", HeaderValue::from_static("log"))
-                        .build()
-                        .unwrap(),
-                )
-                .await
-                .expect("expecting successful response");
-        }
-        .with_subscriber(assert_snapshot_subscriber!({
-            r#"[].span["apollo_private.duration_ns"]"# => "[duration]",
-            r#"[].spans[]["apollo_private.duration_ns"]"# => "[duration]",
-            "[].fields.attributes" => insta::sorted_redaction()
-        }))
-        .await
-    }
-
-    #[tokio::test(flavor = "multi_thread")]
-    async fn test_router_events_graphql_error() {
-        let test_harness: PluginTestHarness<Telemetry> = PluginTestHarness::builder()
-            .config(include_str!("../testdata/custom_events.router.yaml"))
-            .build()
-            .await
-            .expect("test harness");
-
-        async {
-            // Without the header to enable custom event
-            test_harness
-                .router_service(
-
-                    |_r| async {
-                        let context_with_error = Context::new();
-                        let _ = context_with_error
-                            .insert(CONTAINS_GRAPHQL_ERROR, true)
-                            .unwrap();
-                        Ok(router::Response::fake_builder()
-                            .header("custom-header", "val1")
-                            .context(context_with_error)
-                            .data(serde_json_bytes::json!({"errors": [{"message": "res"}]}))
-                            .build()
-                            .expect("expecting valid response"))
-                    },
-                )
-                .call(router::Request::fake_builder()
-                    .header("custom-header", "val1")
-                    .build()
-                    .unwrap())
-                .await
-                .expect("expecting successful response");
-        }
-        .with_subscriber(
-            assert_snapshot_subscriber!({r#"[].span["apollo_private.duration_ns"]"# => "[duration]", r#"[].spans[]["apollo_private.duration_ns"]"# => "[duration]", "[].fields.attributes" => insta::sorted_redaction()}),
-        )
-        .await
-    }
-
-    #[tokio::test(flavor = "multi_thread")]
-    async fn test_router_events_graphql_response() {
-        let test_harness: PluginTestHarness<Telemetry> = PluginTestHarness::builder()
-            .config(include_str!("../testdata/custom_events.router.yaml"))
-            .build()
-            .await
-            .expect("test harness");
-
-        async {
-            // Without the header to enable custom event
-            test_harness
-                .router_service(
-                    |_r| async {
-                        Ok(router::Response::fake_builder()
-                            .header("custom-header", "val1")
-                            .header(CONTENT_LENGTH, "25")
-                            .header("x-log-response", HeaderValue::from_static("log"))
-                            .data(serde_json_bytes::json!({"data": "res"}))
-                            .build()
-                            .expect("expecting valid response"))
-                    },
-                )
-                .call(router::Request::fake_builder()
-                    .header("custom-header", "val1")
-                    .build()
-                    .unwrap())
-                .await
-                .expect("expecting successful response");
-        }
-        .with_subscriber(
-            assert_snapshot_subscriber!({r#"[].span["apollo_private.duration_ns"]"# => "[duration]", r#"[].spans[]["apollo_private.duration_ns"]"# => "[duration]", "[].fields.attributes" => insta::sorted_redaction()}),
-        )
-        .await
-    }
-
-    #[tokio::test(flavor = "multi_thread")]
-    async fn test_supergraph_events() {
-        let test_harness: PluginTestHarness<Telemetry> = PluginTestHarness::builder()
-            .config(include_str!("../testdata/custom_events.router.yaml"))
-            .build()
-            .await
-            .expect("test harness");
-
-        async {
-            test_harness
-                .supergraph_service(|_r| async {
-                    supergraph::Response::fake_builder()
-                        .header("custom-header", "val1")
-                        .header("x-log-request", HeaderValue::from_static("log"))
-                        .data(serde_json::json!({"data": "res"}).to_string())
-                        .build()
-                })
-                .call(
-                    supergraph::Request::fake_builder()
-                        .query("query { foo }")
-                        .header("x-log-request", HeaderValue::from_static("log"))
-                        .build()
-                        .unwrap(),
-                )
-                .await
-                .expect("expecting successful response");
-        }
-        .with_subscriber(assert_snapshot_subscriber!())
-        .await
-    }
-
-    #[tokio::test(flavor = "multi_thread")]
-    async fn test_supergraph_events_with_exists_condition() {
-        let test_harness: PluginTestHarness<Telemetry> = PluginTestHarness::builder()
-            .config(include_str!(
-                "../testdata/custom_events_exists_condition.router.yaml"
-            ))
-            .build()
-            .await
-            .expect("test harness");
-
-        async {
-            let ctx = Context::new();
-            ctx.insert(OPERATION_NAME, String::from("Test")).unwrap();
-            test_harness
-                .supergraph_service(|_r| async {
-                    supergraph::Response::fake_builder()
-                        .data(serde_json::json!({"data": "res"}).to_string())
-                        .build()
-                })
-                .call(
-                    supergraph::Request::fake_builder()
-                        .query("query Test { foo }")
-                        .context(ctx)
-                        .build()
-                        .unwrap(),
-                )
-                .await
-                .expect("expecting successful response");
-            test_harness
-                .supergraph_service(|_r| async {
-                    Ok(supergraph::Response::fake_builder()
-                        .data(serde_json::json!({"data": "res"}).to_string())
-                        .build()
-                        .expect("expecting valid response"))
-                })
-                .call(
-                    supergraph::Request::fake_builder()
-                        .query("query { foo }")
-                        .build()
-                        .unwrap(),
-                )
-                .await
-                .expect("expecting successful response");
-        }
-        .with_subscriber(assert_snapshot_subscriber!())
-        .await
-    }
-
-    #[tokio::test(flavor = "multi_thread")]
-    async fn test_supergraph_events_on_graphql_error() {
-        let test_harness: PluginTestHarness<Telemetry> = PluginTestHarness::builder()
-            .config(include_str!("../testdata/custom_events.router.yaml"))
-            .build()
-            .await
-            .expect("test harness");
-
-        async {
-            test_harness
-                .supergraph_service(|_r| async {
-                    let context_with_error = Context::new();
-                    let _ = context_with_error
-                        .insert(CONTAINS_GRAPHQL_ERROR, true)
-                        .unwrap();
-                    supergraph::Response::fake_builder()
-                        .header("custom-header", "val1")
-                        .header("x-log-request", HeaderValue::from_static("log"))
-                        .context(context_with_error)
-                        .data(serde_json_bytes::json!({"errors": [{"message": "res"}]}))
-                        .build()
-                })
-                .call(
-                    supergraph::Request::fake_builder()
-                        .query("query { foo }")
-                        .build()
-                        .unwrap(),
-                )
-                .await
-                .expect("expecting successful response");
-        }
-        .with_subscriber(assert_snapshot_subscriber!())
-        .await
-    }
-
-    #[tokio::test(flavor = "multi_thread")]
-    async fn test_supergraph_events_on_response() {
-        let test_harness: PluginTestHarness<Telemetry> = PluginTestHarness::builder()
-            .config(include_str!("../testdata/custom_events.router.yaml"))
-            .build()
-            .await
-            .expect("test harness");
-
-        async {
-            test_harness
-                .supergraph_service(|_r| async {
-                    supergraph::Response::fake_builder()
-                        .header("custom-header", "val1")
-                        .header("x-log-response", HeaderValue::from_static("log"))
-                        .data(serde_json_bytes::json!({"errors": [{"message": "res"}]}))
-                        .build()
-                })
-                .call(
-                    supergraph::Request::fake_builder()
-                        .query("query { foo }")
-                        .build()
-                        .unwrap(),
-                )
-                .await
-                .expect("expecting successful response");
-        }
-        .with_subscriber(assert_snapshot_subscriber!())
-        .await
-    }
-
-    #[tokio::test(flavor = "multi_thread")]
-    async fn test_subgraph_events() {
-        let test_harness: PluginTestHarness<Telemetry> = PluginTestHarness::builder()
-            .config(include_str!("../testdata/custom_events.router.yaml"))
-            .build()
-            .await
-            .expect("test harness");
-
-        async {
-            let mut subgraph_req = http::Request::new(
-                graphql::Request::fake_builder()
-                    .query("query { foo }")
-                    .build(),
-            );
-            subgraph_req
-                .headers_mut()
-                .insert("x-log-request", HeaderValue::from_static("log"));
-            test_harness
-                .subgraph_service("subgraph", |_r| async {
-                    subgraph::Response::fake2_builder()
-                        .header("custom-header", "val1")
-                        .header("x-log-request", HeaderValue::from_static("log"))
-                        .data(serde_json::json!({"data": "res"}).to_string())
-                        .build()
-                })
-                .call(
-                    subgraph::Request::fake_builder()
-                        .subgraph_name("subgraph")
-                        .subgraph_request(subgraph_req)
-                        .build(),
-                )
-                .await
-                .expect("expecting successful response");
-        }
-        .with_subscriber(assert_snapshot_subscriber!())
-        .await
-    }
-
-    #[tokio::test(flavor = "multi_thread")]
-    async fn test_subgraph_events_response() {
-        let test_harness: PluginTestHarness<Telemetry> = PluginTestHarness::builder()
-            .config(include_str!("../testdata/custom_events.router.yaml"))
-            .build()
-            .await
-            .expect("test harness");
-
-        async {
-            let mut subgraph_req = http::Request::new(
-                graphql::Request::fake_builder()
-                    .query("query { foo }")
-                    .build(),
-            );
-            subgraph_req
-                .headers_mut()
-                .insert("x-log-request", HeaderValue::from_static("log"));
-            test_harness
-                .subgraph_service("subgraph", |_r| async {
-                    subgraph::Response::fake2_builder()
-                        .header("custom-header", "val1")
-                        .header("x-log-response", HeaderValue::from_static("log"))
-                        .subgraph_name("subgraph")
-                        .data(serde_json::json!({"data": "res"}).to_string())
-                        .build()
-                })
-                .call(
-                    subgraph::Request::fake_builder()
-                        .subgraph_name("subgraph")
-                        .subgraph_request(subgraph_req)
-                        .build(),
-                )
-                .await
-                .expect("expecting successful response");
-        }
-        .with_subscriber(assert_snapshot_subscriber!())
-        .await
-    }
-
-    #[tokio::test(flavor = "multi_thread")]
-    async fn test_connector_events_request() {
-        let test_harness: PluginTestHarness<Telemetry> = PluginTestHarness::builder()
-            .config(include_str!("../testdata/custom_events.router.yaml"))
-            .build()
-            .await
-            .expect("test harness");
-
-        async {
-            let context = crate::Context::default();
-            let mut http_request = http::Request::builder().body("".into()).unwrap();
-            http_request
-                .headers_mut()
-                .insert("x-log-request", HeaderValue::from_static("log"));
-            let transport_request = TransportRequest::Http(transport::http::HttpRequest {
-                inner: http_request,
-                debug: None,
-            });
-            let connector = Connector {
-                id: ConnectId::new(
-                    "subgraph".into(),
-                    Some("source".into()),
-                    name!(Query),
-                    name!(users),
-                    0,
-                    "label",
-                ),
-                transport: HttpJsonTransport {
-                    source_url: None,
-                    connect_template: StringTemplate::from_str("/test").unwrap(),
-                    ..Default::default()
-                },
-                selection: JSONSelection::empty(),
-                config: None,
-                max_requests: None,
-                entity_resolver: None,
-                spec: ConnectSpec::V0_1,
-                request_variables: Default::default(),
-                response_variables: Default::default(),
-                batch_settings: None,
-                request_headers: Default::default(),
-                response_headers: Default::default(),
-            };
-            let response_key = ResponseKey::RootField {
-                name: "hello".to_string(),
-                inputs: Default::default(),
-                selection: Arc::new(JSONSelection::parse("$.data").unwrap()),
-            };
-            let connector_request = Request {
-                context: context.clone(),
-                connector: Arc::new(connector.clone()),
-                service_name: Default::default(),
-                transport_request,
-                key: response_key.clone(),
-                mapping_problems: vec![],
-                supergraph_request: Default::default(),
-            };
-            test_harness
-                .call_connector_request_service(connector_request, |request| Response {
-                    context: request.context.clone(),
-                    connector: request.connector.clone(),
-                    transport_result: Ok(TransportResponse::Http(transport::http::HttpResponse {
-                        inner: http::Response::builder()
-                            .status(200)
-                            .header("x-log-request", HeaderValue::from_static("log"))
-                            .body(body::empty())
-                            .expect("expecting valid response")
-                            .into_parts()
-                            .0,
-                    })),
-                    mapped_response: MappedResponse::Data {
-                        data: serde_json::json!({})
-                            .try_into()
-                            .expect("expecting valid JSON"),
-                        key: request.key.clone(),
-                        problems: vec![],
-                    },
-                })
-                .await
-                .expect("expecting successful response");
-        }
-        .with_subscriber(assert_snapshot_subscriber!())
-        .await
-    }
-
-    #[tokio::test(flavor = "multi_thread")]
-    async fn test_connector_events_response() {
-        let test_harness: PluginTestHarness<Telemetry> = PluginTestHarness::builder()
-            .config(include_str!("../testdata/custom_events.router.yaml"))
-            .build()
-            .await
-            .expect("test harness");
-
-        async {
-            let context = crate::Context::default();
-            let mut http_request = http::Request::builder().body("".into()).unwrap();
-            http_request
-                .headers_mut()
-                .insert("x-log-response", HeaderValue::from_static("log"));
-            let transport_request = TransportRequest::Http(transport::http::HttpRequest {
-                inner: http_request,
-                debug: None,
-            });
-            let connector = Connector {
-                id: ConnectId::new(
-                    "subgraph".into(),
-                    Some("source".into()),
-                    name!(Query),
-                    name!(users),
-                    0,
-                    "label",
-                ),
-                transport: HttpJsonTransport {
-                    source_url: None,
-                    connect_template: StringTemplate::from_str("/test").unwrap(),
-                    ..Default::default()
-                },
-                selection: JSONSelection::empty(),
-                config: None,
-                max_requests: None,
-                entity_resolver: None,
-                spec: ConnectSpec::V0_1,
-                request_variables: Default::default(),
-                response_variables: Default::default(),
-                batch_settings: None,
-                request_headers: Default::default(),
-                response_headers: Default::default(),
-            };
-            let response_key = ResponseKey::RootField {
-                name: "hello".to_string(),
-                inputs: Default::default(),
-                selection: Arc::new(JSONSelection::parse("$.data").unwrap()),
-            };
-            let connector_request = Request {
-                context: context.clone(),
-                connector: Arc::new(connector.clone()),
-                service_name: Default::default(),
-                transport_request,
-                key: response_key.clone(),
-                mapping_problems: vec![],
-                supergraph_request: Default::default(),
-            };
-            test_harness
-                .call_connector_request_service(connector_request, |request| Response {
-                    context: request.context.clone(),
-                    connector: request.connector.clone(),
-                    transport_result: Ok(TransportResponse::Http(transport::http::HttpResponse {
-                        inner: http::Response::builder()
-                            .status(200)
-                            .header("x-log-response", HeaderValue::from_static("log"))
-                            .body(body::empty())
-                            .expect("expecting valid response")
-                            .into_parts()
-                            .0,
-                    })),
-                    mapped_response: MappedResponse::Data {
-                        data: serde_json::json!({})
-                            .try_into()
-                            .expect("expecting valid JSON"),
-                        key: request.key.clone(),
-                        problems: vec![],
-                    },
-                })
-                .await
-                .expect("expecting successful response");
-        }
-        .with_subscriber(assert_snapshot_subscriber!())
-        .await
-    }
->>>>>>> 37bdae32
 }