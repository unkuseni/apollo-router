--- conflicted
+++ resolved
@@ -24,10 +24,7 @@
 // Typescript doesn't have a native way of associating equality/hash functions with types, so they
 // were passed around manually. This isn't the case with Rust, where we instead implement trigger
 // equality via `PartialEq` and `Hash`.
-<<<<<<< HEAD
-=======
 #[derive(Serialize)]
->>>>>>> 8de6f9ee
 pub(crate) struct PathTree<TTrigger, TEdge>
 where
     TTrigger: Eq + Hash,
@@ -80,11 +77,7 @@
     }
 }
 
-<<<<<<< HEAD
-#[derive(Debug)]
-=======
 #[derive(Debug, Serialize)]
->>>>>>> 8de6f9ee
 pub(crate) struct PathTreeChild<TTrigger, TEdge>
 where
     TTrigger: Eq + Hash,
