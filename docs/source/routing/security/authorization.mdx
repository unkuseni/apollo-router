---
title: Authorization in the GraphOS Router
subtitle: Strengthen subgraph security with a centralized governance layer
description: Enforce authorization in the GraphOS Router with the @requireScopes, @authenticated, and @policy directives.
---

<PremiumFeature linkWithAnchor="https://www.apollographql.com/pricing#graphos-router" />

APIs provide access to business-critical data. Unrestricted access can result in data breaches, monetary losses, or potential denial of service. Even for internal services, checks can be essential to limit data to authorized parties.

Services may have their own access controls, but enforcing authorization _in the Apollo Router_ is valuable for a few reasons:

- **Optimal query execution**: Validating authorization _before_ processing requests enables the early termination of unauthorized requests. Stopping unauthorized requests at the edge of your graph reduces the load on your services and enhances performance.

  ```mermaid
  flowchart LR;
    clients(Client);
    subgraph Router[" "]
      router(["<b>GraphOS Router</b>"]);
      serviceB[Users<br/>API];
      serviceC[Posts<br/>API];
    end
    router -.->|"❌ Subquery"| serviceB & serviceC;
    clients -->|"⚠️Unauthorized <br/>request"| router;
  ```

  - If every field in a particular subquery requires authorization, the router's [query planner](/router/customizations/overview#request-path) can _eliminate entire subgraph requests_ for unauthorized requests. For example, a request may have permission to view a particular user's posts on a social media platform but not have permission to view any of that user's personally identifiable information (PII). Check out [How it works](#how-it-works) to learn more.

  ```mermaid
  flowchart LR;
    clients(Client);
    subgraph Router[" "]
      router(["<b>GraphOS Router</b>"]);
      serviceB[Users<br/>API];
      serviceC[Posts<br/>API];
    end
    router -->|"✅ Authorized <br/> subquery"| serviceC;
      router -.->|"❌ Unauthorized <br/> subquery"| serviceB;
    clients -->|"⚠️ Partially authorized <br/>request"| router;
  ```

  - Also, [query deduplication](/router/configuration/traffic-shaping/#query-deduplication) groups requested fields based on their required authorization. Entire groups can be eliminated from the query plan if they don't have the correct authorization.

- **Declarative access rules**: You define access controls at the field level, and GraphOS [composes](#composition-and-federation) them across your services. These rules create graph-native governance without the need for an extra orchestration layer.

- **Principled architecture**: Through composition, the router centralizes authorization logic while allowing for auditing at the service level. This centralized authorization is an initial checkpoint that other service layers can reinforce.

  ```mermaid
  flowchart LR;
    clients(Client);
    Level2:::padding
    subgraph Level1["<br>🔐 Router layer&nbsp&nbsp&nbsp&nbsp&nbsp&nbsp&nbsp&nbsp&nbsp&nbsp&nbsp&nbsp&nbsp&nbsp&nbsp&nbsp&nbsp&nbsp&nbsp&nbsp&nbsp&nbsp&nbsp&nbsp&nbsp&nbsp&nbsp&nbsp&nbsp&nbsp&nbsp&nbsp&nbsp&nbsp&nbsp&nbsp&nbsp&nbsp&nbsp&nbsp&nbsp&nbsp&nbsp&nbsp&nbsp&nbsp&nbsp&nbsp&nbsp&nbsp&nbsp"]
      router(["<b>GraphOS Router</b>"]);
        subgraph Level2["🔐 Service layer"]
          serviceB[Users<br/>API];
          serviceC[Posts<br/>API];
          end
    end

    router -->|"Subquery"| serviceB & serviceC;
    clients -->|"Request"| router;

  classDef padding padding-left:1em, padding-right:1em
  ```

<Tip>

To learn more about why authorization is ideal at the router layer, watch Andrew Carlson's talk at Austin API Summit 2024: [Centralize Data Access Control with GraphQL](https://www.youtube.com/watch?v=ETyAPY4bsYY).

<ExpansionPanel title="Watch the video below">

<YouTube youTubeId="ETyAPY4bsYY" />

</ExpansionPanel>

</Tip>

## How access control works

The GraphOS Router provides access controls via **authorization directives** that define access to specific fields and types across your supergraph:

- The [`@requiresScopes`](#requiresscopes) directive allows granular access control through the scopes you define.
- The [`@authenticated`](#authenticated) directive allows access to the annotated field or type for _authenticated requests only_.
- The [`@policy`](#policy) directive offloads authorization validation to a [Rhai script](/graphos/routing/customization/rhai/) or a [coprocessor](/router/customizations/coprocessor) and integrates the result in the router. It's useful when your authorization policies go beyond simple authentication and scopes.

For example, imagine you're building a social media platform that includes a `Users` subgraph. You can use the [`@requiresScopes`](#requiresscopes) directive to declare that viewing other users' information requires the `read:user` scope:

```graphql
type Query {
  users: [User!]! @requiresScopes(scopes: [["read:users"]])
}
```

You can use the [`@authenticated`](#authenticated) directive to declare that users must be logged in to update their own information:

```graphql
type Mutation {
  updateUser(input: UpdateUserInput!): User! @authenticated
}
```

You can define both directives&mdash;together or separately&mdash;at the field level to fine-tune your access controls. When directives are declared both on a field and the field's type, they will all be tried, and the field will be removed if any of them does not authorize it.
GraphOS [composes](#composition-and-federation) restrictions into the supergraph schema so that each subgraph's restrictions are respected.
The router then enforces these directives on all incoming requests.

## Prerequisites

<Note>

Only the GraphOS Router supports authorization directives&mdash;[`@apollo/gateway`](/federation/v1/gateway/) does _not_. Check out the [migration guide](/router/migrating-from-gateway/) if you'd like to use them.

</Note>

Before using the authorization directives in your subgraph schemas, you must:

- Validate that your GraphOS Router uses version `1.29.1` or later and is [connected to your GraphOS Enterprise organization](/router/enterprise-features/#enabling-enterprise-features)
- Include **[claims](#configure-request-claims)** in requests made to the router (for `@authenticated` and `@requiresScopes`)

### Configure request claims

Claims are the individual details of a request's authentication and scope. They might include details like the ID of the user making the request and any authorization scopes&mdash;for example, `read:profiles`&mdash; assigned to that user. The authorization directives use a request's claims to evaluate which fields and types are authorized.

To provide the router with the claims it needs, you must either configure JSON Web Token (JWT) authentication or add an external coprocessor that adds claims to a request's context. In some cases (explained below), you may require both.

- **JWT authentication configuration**: If you configure [JWT authentication](/router/configuration/authn-jwt), the GraphOS Router [automatically adds a JWT token's claims](/router/configuration/authn-jwt#working-with-jwt-claims) to the request's context at the `apollo_authentication::JWT::claims` key.
- **Adding claims via coprocessor**: If you can't use JWT authentication, you can [add claims with a coprocessor](/router/customizations/coprocessor#adding-authorization-claims-via-coprocessor). Coprocessors let you hook into the GraphOS Router's request-handling lifecycle with custom code.
- **Augmenting JWT claims via coprocessor**: Your authorization policies may require information beyond what your JSON web tokens provide. For example, a token's claims may include user IDs, which you then use to look up user roles. For situations like this, you can [augment the claims](/router/configuration/authn-jwt#claim-augmentation-via-coprocessors) from your JSON web tokens with coprocessors.

## Authorization directives

Authorization directives are turned on by default. To disable them, include the following in your router's [YAML config file](/router/configuration/overview/):

```yaml title="router.yaml"
authorization:
  directives:
    enabled: false
```

<MinVersion version="1.29.1">

### `@requiresScopes`

</MinVersion>

The `@requiresScopes` directive marks fields and types as restricted based on required scopes.
The directive includes a `scopes` argument with an array of the required scopes to declare which scopes are required:

```graphql
@requiresScopes(scopes: [["scope1", "scope2", "scope3"]])
```

<Tip>

Use `@requiresScopes` when access to a field or type depends only on claims associated with a claims object or access token.

If your authorization validation logic or data are more complex&mdash;such as checking specific values in headers or looking up data from other sources such as databases&mdash;and aren't solely based on a claims object or access token, use [`@policy`](#policy) instead.

</Tip>

Depending on the scopes present on the request, the router filters out unauthorized fields and types.

> You can use Boolean logic to define the required scopes. See [Combining required scopes](#combining-required-scopes-with-andor-logic) for details.

The directive validates the required scopes by loading the claims object at the `apollo_authentication::JWT::claims` key in a request's context.
The claims object's `scope` key's value should be a space-separated string of scopes in the format defined by the [OAuth2 RFC for access token scopes](https://datatracker.ietf.org/doc/html/rfc6749#section-3.3).

```rhai
claims = context["apollo_authentication::JWT::claims"]
claims["scope"] = "scope1 scope2 scope3"
```

<ExpansionPanel title="What if my request scopes aren't in OAuth2 format?">

If the `apollo_authentication::JWT::claims` object holds scopes in another format, for example, an array of strings, or at a key other than `"scope"`, you can edit the claims with a [Rhai script](/graphos/routing/customization/rhai).

The example below extracts an array of scopes from the `"roles"` claim and reformats them as a space-separated string.

```Rhai
fn router_service(service) {
  let request_callback = |request| {
    let claims = request.context["apollo_authentication::JWT::claims"];
    let roles = claims["roles"];

    let scope = "";
    if roles.len() > 1 {
      scope = roles[0];
    }

    if roles.len() > 2 {
      for i in 1..roles.len() {
        scope += ' ';
        scope += roles[i];
      }
    }

    claims["scope"] = scope;
    request.context["apollo_authentication::JWT::claims"] = claims;
  };
  service.map_request(request_callback);
}
```

</ExpansionPanel>

#### Usage

To use the `@requiresScopes` directive in a subgraph, you can [import it from the `@link` directive](/federation/federated-types/federated-directives/#importing-directives) like so:

```graphql
extend schema
  @link(
    url: "https://specs.apollo.dev/federation/v2.5",
    import: [..., "@requiresScopes"])
```

It is defined as follows:

```graphql
scalar federation__Scope
directive @requiresScopes(
  scopes: [[federation__Scope!]!]!
) on OBJECT | FIELD_DEFINITION | INTERFACE | SCALAR | ENUM
```

#### Combining required scopes with `AND`/`OR` logic

A request must include _all_ elements in the inner-level `scopes` array to resolve the associated field or type. In other words, the authorization validation uses **AND** logic between the elements in the inner-level `scopes` array.

```graphql
@requiresScopes(scopes: [["scope1", "scope2", "scope3"]])
```

For the preceding example, a request would need `scope1` **AND** `scope2` **AND** `scope3` to be authorized.

You can use nested arrays to introduce **OR** logic:

```graphql
@requiresScopes(scopes: [["scope1"], ["scope2"], ["scope3"]])
```

For the preceding example, a request would need `scope1` **OR** `scope2` **OR** `scope3` to be authorized.

You can nest arrays and elements as needed to achieve your desired logic. For example:

```graphql
@requiresScopes(scopes: [["scope1", "scope2"], ["scope3"]])
```

This syntax requires requests to have either (`scope1` **AND** `scope2`) **OR** just `scope3` to be authorized.

#### Example `@requiresScopes` use case

Imagine the social media platform you're building lets users view other users' information only if they have the required permissions.
Your schema may look like this:

```graphql
type Query {
  user(id: ID!): User @requiresScopes(scopes: [["read:others"]]) #highlight-line
  users: [User!]! @requiresScopes(scopes: [["read:others"]]) #highlight-line
  post(id: ID!): Post
}

type User {
  id: ID!
  username: String
  email: String @requiresScopes(scopes: [["read:email"]]) #highlight-line
  profileImage: String
  posts: [Post!]!
}

type Post {
  id: ID!
  author: User!
  title: String!
  content: String!
}
```

Depending on a request's attached scopes, the router executes the following query differently.
If the request includes only the `read:others` scope, then the router executes the following filtered query:

<CodeColumns>

```graphql title="Raw query to router"
query {
  users {
    username
    profileImage
    email
  }
}
```

```graphql title="Scopes: 'read:others'"
query {
  users {
    username
    profileImage
  }
}
```

</CodeColumns>

The response would include an error at the `/users/@/email` path since that field requires the `read:emails` scope.
The router can execute the entire query successfully if the request includes the `read:others read:emails` scope set.

The router returns `null` for unauthorized fields and applies the [standard GraphQL null propagation rules](https://www.apollographql.com/blog/graphql/basics/using-nullability-in-graphql/#what-happens-if-you-try-to-return-null-for-a-non-null-field).

```json title="Unauthorized request response"
{
  "data": {
    "me": null,
    "post": {
      "title": "Securing supergraphs"
    }
  },
  "errors": [
    {
      "message": "Unauthorized field or type",
      "path": ["me"],
      "extensions": {
        "code": "UNAUTHORIZED_FIELD_OR_TYPE"
      }
    },
    {
      "message": "Unauthorized field or type",
      "path": ["post", "views"],
      "extensions": {
        "code": "UNAUTHORIZED_FIELD_OR_TYPE"
      }
    }
  ]
}
```

<MinVersion version="1.29.1">

### `@authenticated`

</MinVersion>

The `@authenticated` directive marks specific fields and types as requiring authentication.
It works by checking for the `apollo_authentication::JWT::claims` key in a request's context, that is added either by the JWT authentication plugin, when the request contains a valid JWT, or by an authentication coprocessor.
If the key exists, it means the request is authenticated, and the router executes the query in its entirety.
If the request is unauthenticated, the router removes `@authenticated` fields before planning the query and only executes the parts of the query that don't require authentication.

#### Usage

To use the `@authenticated` directive in a subgraph, you can [import it from the `@link` directive](/federation/federated-types/federated-directives/#importing-directives) like so:

```graphql
extend schema
  @link(
    url: "https://specs.apollo.dev/federation/v2.5",
    import: [..., "@authenticated"])
```

It is defined as follows:

```graphql
directive @authenticated on OBJECT | FIELD_DEFINITION | INTERFACE | SCALAR | ENUM
```

#### Example `@authenticated` use case

Diving deeper into the [social media example](#example-requiresscopes-use-case): let's say unauthenticated users can view a post's title, author, and content.
However, you only want authenticated users to see the number of views a post has received.
You also need to be able to query for an authenticated user's information.

The relevant part of your schema may look like this:

```graphql
type Query {
  me: User @authenticated #highlight-line
  post(id: ID!): Post
}

type User {
  id: ID!
  username: String
  email: String @requiresScopes(scopes: [["read:email"]])
  posts: [Post!]!
}

type Post {
  id: ID!
  author: User!
  title: String!
  content: String!
  views: Int @authenticated #highlight-line
}
```

Consider the following query:

```graphql title="Sample query"
query {
  me {
    username
  }
  post(id: "1234") {
    title
    views
  }
}
```

The router would execute the entire query for an authenticated request.
For an unauthenticated request, the router would remove the `@authenticated` fields and execute the filtered query.

<CodeColumns>

```graphql title="Query executed for an authenticated request"
query {
  me {
    username
  }
  post(id: "1234") {
    title
    views
  }
}
```

```graphql title="Query executed for an unauthenticated request"
query {
  post(id: "1234") {
    title
  }
}
```

</CodeColumns>

For an unauthenticated request, the router doesn't attempt to resolve the top-level `me` query, nor the views for the post with `id: "1234"`.
The response retains the initial request's shape but returns `null` for unauthorized fields and applies the [standard GraphQL null propagation rules](https://www.apollographql.com/blog/graphql/basics/using-nullability-in-graphql/#what-happens-if-you-try-to-return-null-for-a-non-null-field).

```json title="Unauthenticated request response"
{
  "data": {
    "me": null,
    "post": {
      "title": "Securing supergraphs"
    }
  },
  "errors": [
    {
      "message": "Unauthorized field or type",
      "path": ["me"],
      "extensions": {
        "code": "UNAUTHORIZED_FIELD_OR_TYPE"
      }
    },
    {
      "message": "Unauthorized field or type",
      "path": ["post", "views"],
      "extensions": {
        "code": "UNAUTHORIZED_FIELD_OR_TYPE"
      }
    }
  ]
}
```

If _every_ requested field requires authentication and a request is unauthenticated, the router generates an error indicating that the query is unauthorized.

<MinVersion version="1.35.0">

### `@policy`

</MinVersion>

The `@policy` directive marks fields and types as restricted based on authorization policies evaluated in a [Rhai script](/graphos/routing/customization/rhai/) or [coprocessor](/router/customizations/coprocessor). This enables custom authorization validation beyond authentication and scopes. It is useful when we need more complex policy evaluation than verifying the presence of a claim value in a list (example: checking specific values in headers).

<Tip>

If access to a field or type is restricted solely by the claims associated with a claims object or access token, consider using [`@requiresScopes`](#requiresscopes) instead.

</Tip>

The `@policy` directive includes a `policies` argument that defines an array of the required policies that are a list of strings with no formatting constraints. In general you can use the strings as arguments for any format you like. The following example shows a policy that might require the support role:

```graphql
@policy(policies: [["roles:support"]])
```

Using the `@policy` directive requires a [Supergraph plugin](/router/customizations/overview) to evaluate the authorization policies. This is useful to bridge router authorization with an existing authorization stack or link policy execution with lookups in a database.

An overview of how `@policy` is processed through the router's request lifecycle:

<<<<<<< HEAD
* At the [`RouterService` level](/graphos/routing/request-lifecycle), the GraphOS Router extracts the list of policies relevant to a request from the schema and then stores them in the request's context in `apollo_authorization::policies::required` as a map `policy -> null|true|false`.
=======
- At the [`RouterService` level](/router/customizations/overview#the-request-lifecycle), the GraphOS Router extracts the list of policies relevant to a request from the schema and then stores them in the request's context in `apollo::authorization::required_policies` as a map `policy -> null|true|false`.
>>>>>>> 27104239

- At the `SupergraphService` level, you must provide a Rhai script or coprocessor to evaluate the map.
  If the policy is validated, the script or coprocessor should set its value to `true` or otherwise set it to `false`. If the value is left to `null`, it will be treated as `false` by the router. Afterward, the router filters the requests' types and fields to only those where the policy is `true`.

- If no field of a subgraph query passes its authorization policies, the router stops further processing of the query and precludes unauthorized subgraph requests. This efficiency gain is a key benefit of the `@policy` and other authorization directives.

#### Usage

To use the `@policy` directive in a subgraph, you can [import it from the `@link` directive](/federation/federated-types/federated-directives/#importing-directives) like so:

```graphql
extend schema
  @link(
    url: "https://specs.apollo.dev/federation/v2.6",
    import: [..., "@policy"])
```

The `@policy` directive is defined as follows:

```graphql
scalar federation__Policy
directive @policy(
  policies: [[federation__Policy!]!]!
) on OBJECT | FIELD_DEFINITION | INTERFACE | SCALAR | ENUM
```

Using the `@policy` directive requires a [Supergraph plugin](/router/customizations/overview) to evaluate the authorization policies. You can do this with a [Rhai script](/graphos/routing/customization/rhai/) or [coprocessor](/router/customizations/coprocessor). Refer to the following [example use case](#example-policy-use-case) for more information. (Although a [native plugin](/router/customizations/native) can also evaluate authorization policies, we don't recommend using it.)

#### Combining policies with `AND`/`OR` logic

Authorization validation uses **AND** logic between the elements in the inner-level `policies` array, where a request must include _all_ elements in the inner-level `policies` array to resolve the associated field or type. For the following example, a request would need `policy1` **AND** `policy2` **AND** `policy3` to be authorized:

```graphql
@policy(policies: [["policy1", "policy2", "policy3"]])
```

Alternatively, to introduce **OR** logic you can use nested arrays. For the following example, a request would need `policy1` **OR** `policy2` **OR** `policy3` to be authorized:

```graphql
@policy(policies: [["policy1"], ["policy2"], ["policy3"]])
```

You can nest arrays and elements as needed to achieve your desired logic. For the following example, its syntax requires requests to have either (`policy1` **AND** `policy2`) **OR** just `policy3` to be authorized:

```graphql
@policy(policies: [["policy1", "policy2"], ["policy3"]])
```

#### Example `@policy` use case

##### Usage with a coprocessor

Diving even deeper into the [social media example](#example-requiresscopes-use-case): suppose you want only a user to have access to their own profile and credit card information. Of the available authorization directives, you use `@policy` instead of `@requiresScopes` because the validation logic relies on more than the scopes of an access token.

You can add the authorization policies `read_profile` and `read_credit_card`. The relevant part of your schema may look like this:

```graphql
type Query {
  me: User @authenticated @policy(policies: [["read_profile"]]) #highlight-line
  post(id: ID!): Post
}

type User {
  id: ID!
  username: String
  email: String @requiresScopes(scopes: [["read:email"]])
  posts: [Post!]!
  credit_card: String @policy(policies: [["read_credit_card"]]) #highlight-line
}

type Post {
  id: ID!
  author: User!
  title: String!
  content: String!
  views: Int @authenticated
}
```

You can use a [coprocessor](/router/customizations/coprocessor) called at the Supergraph request stage to receive and execute the list of policies.

If you configure your router like this:

```yaml title="router.yaml"
coprocessor:
  url: http://127.0.0.1:8081
  supergraph:
    request:
      context: true
```

A coprocessor can then receive a request with this format:

```json
{
  "version": 1,
  "stage": "SupergraphRequest",
  "control": "continue",
  "id": "d0a8245df0efe8aa38a80dba1147fb2e",
  "context": {
    "entries": {
      "apollo_authentication::JWT::claims": {
        "exp": 10000000000,
        "sub": "457f6bb6-789c-4e8b-8560-f3943a09e72a"
      },
      "apollo::authorization::required_policies": {
        "read_profile": null,
        "read_credit_card": null
      }
    }
  },
  "method": "POST"
}
```

A user can read their own profile, so `read_profile` will succeed. But only the billing system should be able to see the credit card, so `read_credit_card` will fail. The coprocessor will then return:

```json
{
  "version": 1,
  "stage": "SupergraphRequest",
  "control": "continue",
  "id": "d0a8245df0efe8aa38a80dba1147fb2e",
  "context": {
    "entries": {
      "apollo_authentication::JWT::claims": {
        "exp": 10000000000,
        "sub": "457f6bb6-789c-4e8b-8560-f3943a09e72a"
      },
      "apollo::authorization::required_policies": {
        "read_profile": true,
        "read_credit_card": false
      }
    }
  }
}
```

##### Usage with a Rhai script

For another example, suppose that you want to restrict access for posts to a support user. Given that the `policies` argument is a string, you can set it as a `"<key>:<value>"` format that a Rhai script can parse and evaluate.

The relevant part of your schema may look like this:

```graphql
type Query {
  me: User @policy(policies: [["kind:user"]]) #highlight-line
}

type User {
  id: ID!
  username: String @policy(policies: [["roles:support"]]) #highlight-line
}
```

You can then use the following Rhai script to parse and evaluate the `policies` string:

```rhai
fn supergraph_service(service) {
  let request_callback = |request| {
    let claims = request.context["apollo_authentication::JWT::claims"];
    let policies = request.context["apollo::authorization::required_policies"];

    if policies != () {
      for key in policies.keys() {
        let array = key.split(":");
        if array.len == 2 {
          switch array[0] {
            "kind" => {
              policies[key] = claims[`kind`] == array[1];
            }
            "roles" => {
              policies[key] = claims[`roles`].contains(array[1]);
            }
            _ => {}
          }
        }
      }
    }
    request.context["apollo::authorization::required_policies"] = policies;
  };
  service.map_request(request_callback);
}
```

#### Special case for subscriptions

When using subscriptions along with `@policy` authorization, subscription events restart from the execution service, which means that if the authorization status of the subscription session changed, then it cannot go through query planning again, and the session should be closed. To that end, the policies should be evaluated again at the execution service level, and if they changed, an error should be returned to stop the subscription.

## Composition and federation

GraphOS's composition strategy for authorization directives is intentionally accumulative. When you define authorization directives on fields and types in subgraphs, GraphOS composes them into the supergraph schema. In other words, if subgraph fields or types include `@requiresScopes`, `@authenticated`, or `@policy` directives, they are set on the supergraph too. Whether composition uses `AND` or `OR` logic depends on how the authorization directives are used.

### Composed fields with different authorization directives

If a shared field uses different authorization directives across subgraphs, composition merges them using `AND` logic.
For example, suppose the `me` query requires `@authenticated` in one subgraph and the `read:user` scope in another subgraph:

```graphql title="Subgraph A"
type Query {
  me: User @authenticated
}

type User {
  id: ID!
  username: String
  email: String
}
```

```graphql title="Subgraph B"
type Query {
  me: User @requiresScopes(scopes: [["read:user"]])
}

type User {
  id: ID!
  username: String
  email: String
}
```

A request must both be authenticated **AND** have the required `read:user` scope to succeed.

<Note>

Recall that the `@authenticated` directive only checks for the existence of the `apollo_authentication::JWT::claims` key in a request's context, so authentication is guaranteed if the request includes scopes.

</Note>

### Composed fields with the same authorization directives

If a shared field uses the same authorization directives across subgraphs, composition merges them using `OR` logic.
For example, suppose two subgraphs use the `@requiresScopes` directive on the `users` query.
One subgraph requires the `read:others` scope, and another subgraph requires the `read:profiles` scope:

```graphql title="Subgraph A"
type Query {
  users: [User!]! @requiresScopes(scopes: [["read:others"]])
}
```

```graphql title="Subgraph B"
type Query {
  users: [User!]! @requiresScopes(scopes: [["read:profiles"]])
}
```

A request would need either the `read:others` **OR** the `read:profiles` scope to be authorized.

```graphql title="Supergraph"
type Query {
  users: [User!]! @requiresScopes(scopes: [["read:others"], ["read:profiles"]])
}
```

<Tip>

Refer to the section on [Combining policies with AND/OR logic](#combining-policies-with-andor-logic) for a refresher of `@requiresScopes` boolean syntax.

</Tip>

Using **OR** logic for shared directives simplifies schema updates.
If requirements change suddenly, you don't need to update the directive in all subgraphs simultaneously.

#### Combining `AND`/`OR` logic with `@requiresScopes`

As with [combining scopes for a single use of [`@requiresScopes`](#combining-required-scopes-with-andor-logic), you can use nested arrays to introduce **AND** logic in a single subgraph:

```graphql title="Subgraph A"
type Query {
  users: [User!]! @requiresScopes(scopes: [["read:others", "read:users"]])
}
```

```graphql title="Subgraph B"
type Query {
  users: [User!]! @requiresScopes(scopes: [["read:profiles"]])
}
```

Since both subgraphs use the same authorization directive, composition [merges them using **OR** logic](#a-shared-field-with-the-same-authorization-directives-use-or-logic):

```graphql title="Supergraph"
type Query {
  users: [User!]!
    @requiresScopes(scopes: [["read:others", "read:users"], ["read:profiles"]])
}
```

This syntax means a request needs either (`read:others` **AND** `read:users`) scopes **OR** just the `read:profiles` scope to be authorized.

### Authorization and `@key` fields

The [`@key` directive](/graphos/reference/federation/directives#key) lets you create an entity whose fields resolve across multiple subgraphs.
If you use authorization directives on fields defined in `@key` directives, Apollo still uses those fields to compose entities between the subgraphs, but the client cannot query them directly.

Consider these example subgraph schemas:

```graphql title="Product subgraph"
type Query {
  product: Product
}

type Product @key(fields: "id") {
  id: ID! @authenticated
  name: String!
  price: Int @authenticated
}
```

```graphql title="Inventory subgraph"
type Query {
  product: Product
}

type Product @key(fields: "id") {
  id: ID! @authenticated
  inStock: Boolean!
}
```

An unauthenticated request would successfully execute this query:

```graphql
query {
  product {
    name
    inStock
  }
}
```

Specifically, under the hood, the router would use the `id` field to resolve the `Product` entity, but it wouldn't return it.

For the following query, an unauthenticated request would resolve `null` for `id`. And since `id` is a non-nullable field, `product` would return `null`.

```graphql
query {
  product {
    id
    username
  }
}
```

This behavior resembles what you can create with [contracts](/graphos/delivery/contracts/) and the [`@inaccessible` directive](/graphos/reference/federation/directives#inaccessible).

### Authorization and interfaces

If a type [implementing an interface](/apollo-server/schema/unions-interfaces/#interface-type) requires authorization, unauthorized requests can query the interface, but not any parts of the type that require authorization.

For example, consider this schema where the `Post` interface doesn't require authentication, but the `PrivateBlog` type, which implements `Post`, does:

```graphql
type Query {
  posts: [Post!]!
}

type User {
  id: ID!
  username: String
  posts: [Post!]!
}

interface Post {
  id: ID!
  author: User!
  title: String!
  content: String!
}

type PrivateBlog implements Post @authenticated {
  id: ID!
  author: User!
  title: String!
  content: String!
  publishAt: String
  allowedViewers: [User!]!
}
```

If an unauthenticated request were to make this query:

```graphql
query {
  posts {
    id
    author
    title
    ... on PrivateBlog {
      allowedViewers
    }
  }
}
```

The router would filter the query as follows:

```graphql
query {
  posts {
    id
    author
    title
  }
}
```

The response would include an `"UNAUTHORIZED_FIELD_OR_TYPE"` error at the `/posts/@/allowedViewers` path.

## Query deduplication

You can enable [query deduplication](/router/configuration/traffic-shaping/#query-deduplication) in the router to reduce redundant requests to a subgraph. The router does this by buffering similar queries and reusing the result.

**Query deduplication takes authorization into account.** First, the router groups unauthenticated queries together. Then it groups authenticated queries by their required scope set. It uses these groups to execute queries efficiently when fulfilling requests.

## Introspection

Introspection is turned off in the router by default, [as is best production practice](https://www.apollographql.com/blog/graphql/security/why-you-should-disable-graphql-introspection-in-production/). If you've chosen to [enable it](/router/configuration/overview/#introspection), keep in mind that **authorization directives don't affect introspection**. All fields that require authorization remain visible. However, directives applied to fields _aren't_ visible. If introspection might reveal too much information about internal types, then be sure it hasn't been enabled in your router configuration.

With introspection turned off, you can use GraphOS's [schema registry](/graphos/delivery/) to explore your supergraph schema and empower your teammates to do the same. If you want to completely remove fields from a graph rather than just preventing access (even with introspection on), consider building a [contract graph](/graphos/delivery/contracts/).

## Configuration options

The behavior of the authorization plugin can be modified with various options.

### reject_unauthorized

The `reject_unauthorized` option configures whether to reject an entire query if any authorization directive failed, or any part of the query was filtered by authorization directives. When enabled, a response contains the list of paths that are affected.

```yaml title="router.yaml"
authorization:
  directives:
    enabled: true
    reject_unauthorized: true # default: false
```

### errors

By default, when part of a query is filtered by authorization, the list of filtered paths is added to the response and logged by the router. This behavior can be customized for your needs.

#### log

By enabling the `log` option, you can choose if query filtering will result in a log event being output.

```yaml title="router.yaml"
authorization:
  directives:
    errors:
      log: false # default: true
```

<Note>

The `log` option should be disabled if filtering parts of queries according to the client's rights is approved as normal operation by platform operators.

</Note>

#### response

You can configure `response` to define what part of the GraphQL response should include filtered paths:

- `errors` (default) : place filtered paths in GraphQL errors
- `extensions`: place filtered paths in extensions. Useful to suppress exceptions on the client side while still giving information that parts of the query were filtered
- `disabled`: suppress all information that the query was filtered.

```yaml title="router.yaml"
authorization:
  directives:
    errors:
      response: "errors" # possible values: "errors" (default), "extensions", "disabled"
```

### dry_run

The `dry_run` option allows you to execute authorization directives without modifying a query, and evaluate the impact of authorization policies without interfering with existing traffic. It generates and returns the list of unauthorized paths as part of the response.

```yaml title="router.yaml"
authorization:
  directives:
    enabled: true
    dry_run: true # default: false
```

## Additional resources

Refer to the guide on [authenticating requests with the GraphOS Router](/graphos/routing/security/router-authentication) for an overview of authorization and authentication techniques.

- See the Apollo Solutions [auth coprocessor example](https://github.com/apollosolutions/example-coprocessor-custom-auth-directive) for how to set up a JavaScript coprocessor that applies custom auth checks.
- See the Apollo Solutions [`@policy` coprocessor example](https://github.com/apollosolutions/example-coprocessor-auth-policy) for how to set up a JavaScript coprocessor that evaluates policy-based authorization
- See the following Apollo Solutions repositories for examples of how to use JWT authentication with the `@requiresScopes` directive:
  - [Standard JWT authentication and authorization](https://github.com/apollosolutions/example-jwtauthentication)
  - [Non-standard authorization](https://github.com/apollosolutions/example-rhai-normalizejwtscopes) with Rhai scripts

<SolutionsNote /><|MERGE_RESOLUTION|>--- conflicted
+++ resolved
@@ -489,11 +489,7 @@
 
 An overview of how `@policy` is processed through the router's request lifecycle:
 
-<<<<<<< HEAD
-* At the [`RouterService` level](/graphos/routing/request-lifecycle), the GraphOS Router extracts the list of policies relevant to a request from the schema and then stores them in the request's context in `apollo_authorization::policies::required` as a map `policy -> null|true|false`.
-=======
-- At the [`RouterService` level](/router/customizations/overview#the-request-lifecycle), the GraphOS Router extracts the list of policies relevant to a request from the schema and then stores them in the request's context in `apollo::authorization::required_policies` as a map `policy -> null|true|false`.
->>>>>>> 27104239
+- At the [`RouterService` level](/graphos/routing/request-lifecycle), the GraphOS Router extracts the list of policies relevant to a request from the schema and then stores them in the request's context in `apollo::authorization::required_policies` as a map `policy -> null|true|false`.
 
 - At the `SupergraphService` level, you must provide a Rhai script or coprocessor to evaluate the map.
   If the policy is validated, the script or coprocessor should set its value to `true` or otherwise set it to `false`. If the value is left to `null`, it will be treated as `false` by the router. Afterward, the router filters the requests' types and fields to only those where the policy is `true`.
