--- conflicted
+++ resolved
@@ -237,17 +237,10 @@
     Attributes: Selectors<Request, Response, EventResponse> + Default,
     Sel: Selector<Request = Request, Response = Response> + Debug,
 {
-<<<<<<< HEAD
     pub(super) request: StandardEvent<Sel>,
     pub(super) response: StandardEvent<Sel>,
     pub(super) error: StandardEvent<Sel>,
-    pub(super) custom: Vec<CustomEvent<Request, Response, Attributes, Sel>>,
-=======
-    request: StandardEvent<Sel>,
-    response: StandardEvent<Sel>,
-    error: StandardEvent<Sel>,
-    custom: Vec<CustomEvent<Request, Response, EventResponse, Attributes, Sel>>,
->>>>>>> b42ead68
+    pub(super) custom: Vec<CustomEvent<Request, Response, EventResponse, Attributes, Sel>>,
 }
 
 impl Instrumented
@@ -712,22 +705,14 @@
     A: Selectors<Request, Response, EventResponse> + Default,
     T: Selector<Request = Request, Response = Response> + Debug,
 {
-<<<<<<< HEAD
-    pub(super) inner: Mutex<CustomEventInner<Request, Response, A, T>>,
-}
-
-pub(super) struct CustomEventInner<Request, Response, A, T>
-=======
-    inner: Mutex<CustomEventInner<Request, Response, EventResponse, A, T>>,
-}
-
-struct CustomEventInner<Request, Response, EventResponse, A, T>
->>>>>>> b42ead68
+    pub(super) inner: Mutex<CustomEventInner<Request, Response, EventResponse, A, T>>,
+}
+
+pub(super) struct CustomEventInner<Request, Response, EventResponse, A, T>
 where
     A: Selectors<Request, Response, EventResponse> + Default,
     T: Selector<Request = Request, Response = Response> + Debug,
 {
-<<<<<<< HEAD
     pub(super) name: String,
     pub(super) level: EventLevel,
     pub(super) event_on: EventOn,
@@ -735,16 +720,7 @@
     pub(super) selectors: Option<Arc<Extendable<A, T>>>,
     pub(super) condition: Condition<T>,
     pub(super) attributes: Vec<opentelemetry_api::KeyValue>,
-=======
-    name: String,
-    level: EventLevel,
-    event_on: EventOn,
-    message: Arc<String>,
-    selectors: Option<Arc<Extendable<A, T>>>,
-    condition: Condition<T>,
-    attributes: Vec<opentelemetry_api::KeyValue>,
-    _phantom: PhantomData<EventResponse>,
->>>>>>> b42ead68
+    pub(super) _phantom: PhantomData<EventResponse>,
 }
 
 impl<A, T, Request, Response, EventResponse> Instrumented
