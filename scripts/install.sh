--- conflicted
+++ resolved
@@ -11,11 +11,7 @@
 
 # Router version defined in apollo-router's Cargo.toml
 # Note: Change this line manually during the release steps.
-<<<<<<< HEAD
-PACKAGE_VERSION="v1.16.0-alpha.0"
-=======
 PACKAGE_VERSION="v1.17.0"
->>>>>>> b68b7859
 
 download_binary() {
     downloader --check
