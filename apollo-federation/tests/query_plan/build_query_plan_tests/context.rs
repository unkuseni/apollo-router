// PORT_NOTE: The context tests in the JS code had more involved setup compared to the other tests.
// Here is a snippet from the JS context test leading up to the creation of the planner:
// ```js
//   const asFed2Service = (service: ServiceDefinition) => {
//     return {
//       ...service,
//       typeDefs: asFed2SubgraphDocument(service.typeDefs, {
//         includeAllImports: true,
//       }),
//     };
//   };
//
//   const composeAsFed2Subgraphs = (services: ServiceDefinition[]) => {
//     return composeServices(services.map((s) => asFed2Service(s)));
//   };
//
//   const result = composeAsFed2Subgraphs([subgraph1, subgraph2]);
//   const [api, queryPlanner] = [
//     result.schema!.toAPISchema(),
//     new QueryPlanner(Supergraph.buildForTests(result.supergraphSdl!)),
//   ];
// ```
// For all other tests, the set up was a single line:
// ```js
//  const [api, queryPlanner] = composeAndCreatePlanner(subgraph1, subgraph2);
// ```
//
// How this needs to be ported remains to be seen...

use std::sync::Arc;

use apollo_compiler::Name;
use apollo_federation::query_plan::FetchDataKeyRenamer;
use apollo_federation::query_plan::FetchDataPathElement;
use apollo_federation::query_plan::FetchDataRewrite;
use apollo_federation::query_plan::PlanNode;
use apollo_federation::query_plan::TopLevelPlanNode;

fn parse_fetch_data_path_element(value: &str) -> FetchDataPathElement {
    if value == ".." {
        FetchDataPathElement::Parent
    } else if let Some(("", ty)) = value.split_once("... on ") {
        FetchDataPathElement::TypenameEquals(Name::new(ty).unwrap())
    } else {
        FetchDataPathElement::Key(Name::new(value).unwrap(), Default::default())
    }
}

macro_rules! node_assert {
    ($plan: ident, $index: literal, $($rename_key_to: literal, $path: expr),+$(,)?) => {
        let Some(TopLevelPlanNode::Sequence(node)) = $plan.node else {
            panic!("failed to get sequence node");
        };
        let Some(PlanNode::Flatten(node)) = node.nodes.get($index) else {
            panic!("failed to get fetch node");
        };
        let PlanNode::Fetch(node) = &*node.node else {
            panic!("failed to get flatten node");
        };
        let expected_rewrites = &[ $( $rename_key_to ),+ ];
        let expected_paths = &[ $( $path.into_iter().map(parse_fetch_data_path_element).collect::<Vec<_>>() ),+ ];
        assert_eq!(expected_rewrites.len(), expected_paths.len());
        assert_eq!(node.context_rewrites.len(), expected_rewrites.len());
        node
            .context_rewrites
            .iter()
            .map(|rewriter| {
                let FetchDataRewrite::KeyRenamer(renamer) = &**rewriter else {
                    panic!("Expected KeyRenamer");
                };
                renamer
            })
            .zip(expected_rewrites.iter().zip(expected_paths))
            .for_each(|(actual, (rename_key_to, path))|{
                assert_eq!(&actual.rename_key_to.as_str(), rename_key_to);
                assert_eq!(&actual.path, path);
            });
    };
}

#[test]
fn set_context_test_variable_is_from_same_subgraph() {
    let planner = planner!(
      Subgraph1: r#"
        type Query {
          t: T!
        }
        type T @key(fields: "id") @context(name: "context") {
          id: ID!
          u: U!
          prop: String!
        }
        type U @key(fields: "id") {
          id: ID!
          b: String!
          field(a: String @fromContext(field: "$context { prop }")): Int!
        }
      "#,
      Subgraph2: r#"
        type Query {
          a: Int!
        }
        type U @key(fields: "id") {
          id: ID!
        }
      "#,
    );

    let plan = assert_plan!(planner,
        r#"
        {
          t {
            u {
              b
              field
            }
          }
        }
        "#,
        @r###"
               QueryPlan {
                 Sequence {
                   Fetch(service: "Subgraph1") {
                     {
                       t {
                         __typename
                         prop
                         u {
                           __typename
                           id
                           b
                         }
                       }
                     }
                   },
                   Flatten(path: "t.u") {
                     Fetch(service: "Subgraph1") {
                       {
                         ... on U {
                           __typename
                           id
                         }
                       } =>
                       {
                         ... on U {
                           field(a: $contextualArgument_1_0)
                         }
                       }
                     },
                   },
                 },
               }
               "###
    );
    node_assert!(
        plan,
        1,
        "contextualArgument_1_0",
        ["..", "... on T", "prop"]
    );
}

#[test]
fn set_context_test_variable_is_from_different_subgraph() {
    let planner = planner!(
    Subgraph1: r#"
        type Query {
          t: T!
        }
        type T @key(fields: "id") @context(name: "context") {
          id: ID!
          u: U!
          prop: String! @external
        }
        type U @key(fields: "id") {
          id: ID!
          field(a: String @fromContext(field: "$context { prop }")): Int!
        }
      "#,
    Subgraph2: r#"
        type Query {
          a: Int!
        }
        type T @key(fields: "id") {
          id: ID!
          prop: String!
        }
        type U @key(fields: "id") {
          id: ID!
        }
      "#,
      );
    let plan = assert_plan!(
            planner,
            r#"
        {
          t {
            u {
              id
              field
            }
          }
        }
            "#,
            @r###"
               QueryPlan {
                 Sequence {
                   Fetch(service: "Subgraph1") {
                     {
                       t {
                         __typename
                         id
                         u {
                           __typename
                           id
                         }
                       }
                     }
                   },
                   Flatten(path: "t") {
                     Fetch(service: "Subgraph2") {
                       {
                         ... on T {
                           __typename
                           id
                         }
                       } =>
                       {
                         ... on T {
                           prop
                         }
                       }
                     },
                   },
                   Flatten(path: "t.u") {
                     Fetch(service: "Subgraph1") {
                       {
                         ... on U {
                           __typename
                           id
                         }
                       } =>
                       {
                         ... on U {
                           field(a: $contextualArgument_1_0)
                         }
                       }
                     },
                   },
                 },
               }
               "###);

    node_assert!(
        plan,
        2,
        "contextualArgument_1_0",
        ["..", "... on T", "prop"]
    );
}

#[test]
fn set_context_test_variable_is_already_in_a_different_fetch_group() {
    let planner = planner!(
      Subgraph1: r#"
        type Query {
          t: T!
        }
        type T @key(fields: "id") {
          id: ID!
          u: U!
          prop: String!
        }
        type U @key(fields: "id") {
          id: ID!
        }
      "#,
      Subgraph2: r#"
        type Query {
          a: Int!
        }

        type T @key(fields: "id") @context(name: "context") {
          id: ID!
          prop: String! @external
        }

        type U @key(fields: "id") {
          id: ID!
          field(a: String @fromContext(field: "$context { prop }")): Int!
        }
      "#,
    );

    let plan = assert_plan!(planner,
        r#"
        {
          t {
            u {
              id
              field
            }
          }
        }
        "#,
        @r###"
               QueryPlan {
                 Sequence {
                   Fetch(service: "Subgraph1") {
                     {
                       t {
                         __typename
                         prop
                         u {
                           __typename
                           id
                         }
                       }
                     }
                   },
                   Flatten(path: "t.u") {
                     Fetch(service: "Subgraph2") {
                       {
                         ... on U {
                           __typename
                           id
                         }
                       } =>
                       {
                         ... on U {
                           field(a: $contextualArgument_2_0)
                         }
                       }
                     },
                   },
                 },
               }
               "###
    );
<<<<<<< HEAD
    match plan.node {
        Some(TopLevelPlanNode::Sequence(node)) => match node.nodes.get(1) {
            Some(PlanNode::Flatten(node)) => match &*node.node {
                PlanNode::Fetch(node) => {
                    assert_eq!(
                        node.context_rewrites,
                        vec![Arc::new(FetchDataRewrite::KeyRenamer(
                            FetchDataKeyRenamer {
                                rename_key_to: Name::new("contextualArgument_2_0").unwrap(),
                                path: vec![
                                    FetchDataPathElement::Parent,
                                    FetchDataPathElement::TypenameEquals(Name::new("T").unwrap()),
                                    FetchDataPathElement::Key(
                                        Name::new("prop").unwrap(),
                                        Default::default()
                                    ),
                                ],
                            }
                        )),]
                    );
                }
                _ => panic!("failed to get fetch node"),
            },
            _ => panic!("failed to get flatten node"),
        },
        _ => panic!("failed to get sequence node"),
    }
=======

    node_assert!(
        plan,
        1,
        "contextualArgument_1_0",
        ["..", "... on T", "prop"]
    );
>>>>>>> cfbe80f8
}

#[test]
fn set_context_test_variable_is_a_list() {
    let planner = planner!(
      Subgraph1: r#"
        type Query {
          t: T!
        }
        type T @key(fields: "id") @context(name: "context") {
          id: ID!
          u: U!
          prop: [String]!
        }
        type U @key(fields: "id") {
          id: ID!
          field(a: [String] @fromContext(field: "$context { prop }")): Int!
        }
        "#,
      Subgraph2: r#"
        type Query {
          a: Int!
        }
        type U @key(fields: "id") {
          id: ID!
        }
        "#
    );

    let plan = assert_plan!(planner,
        r#"
        {
          t {
            u {
              field
            }
          }
        }
      "#,
        @r###"
               QueryPlan {
                 Sequence {
                   Fetch(service: "Subgraph1") {
                     {
                       t {
                         __typename
                         prop
                         u {
                           __typename
                           id
                         }
                       }
                     }
                   },
                   Flatten(path: "t.u") {
                     Fetch(service: "Subgraph1") {
                       {
                         ... on U {
                           __typename
                           id
                         }
                       } =>
                       {
                         ... on U {
                           field(a: $contextualArgument_1_0)
                         }
                       }
                     },
                   },
                 },
               }
               "###
    );
    match plan.node {
        Some(TopLevelPlanNode::Sequence(node)) => match node.nodes.get(1) {
            Some(PlanNode::Flatten(node)) => match &*node.node {
                PlanNode::Fetch(node) => {
                    assert_eq!(
                        node.context_rewrites,
                        vec![Arc::new(FetchDataRewrite::KeyRenamer(
                            FetchDataKeyRenamer {
                                rename_key_to: Name::new("contextualArgument_1_0").unwrap(),
                                path: vec![
                                    FetchDataPathElement::Parent,
                                    FetchDataPathElement::TypenameEquals(Name::new("T").unwrap()),
                                    FetchDataPathElement::Key(
                                        Name::new("prop").unwrap(),
                                        Default::default()
                                    ),
                                ],
                            }
                        )),]
                    );
                }
                _ => panic!("failed to get fetch node"),
            },
            _ => panic!("failed to get flatten node"),
        },
        _ => panic!("failed to get sequence node"),
    }
}

#[test]
fn set_context_test_fetched_as_a_list() {
    let planner = planner!(
        Subgraph1: r#"
        type Query {
          t: [T]!
        }
        type T @key(fields: "id") @context(name: "context") {
          id: ID!
          u: U!
          prop: String!
        }
        type U @key(fields: "id") {
          id: ID!
          b: String!
          field(a: String @fromContext(field: "$context { prop }")): Int!
        }
        "#,
        Subgraph2: r#"
        type Query {
          a: Int!
        }
        type U @key(fields: "id") {
          id: ID!
        }
        "#,
    );

    let plan = assert_plan!(planner,
        r#"
        {
          t {
            u {
              b
              field
            }
          }
        }
        "#,
        @r###"
               QueryPlan {
                 Sequence {
                   Fetch(service: "Subgraph1") {
                     {
                       t {
                         __typename
                         prop
                         u {
                           __typename
                           id
                           b
                         }
                       }
                     }
                   },
                   Flatten(path: "t.@.u") {
                     Fetch(service: "Subgraph1") {
                       {
                         ... on U {
                           __typename
                           id
                         }
                       } =>
                       {
                         ... on U {
                           field(a: $contextualArgument_1_0)
                         }
                       }
                     },
                   },
                 },
               }
               "###
    );

    node_assert!(
        plan,
        1,
        "contextualArgument_1_0",
        ["..", "... on T", "prop"]
    );
}

#[test]
fn set_context_test_impacts_on_query_planning() {
    let planner = planner!(
        Subgraph1: r#"
        type Query {
          t: I!
        }

        interface I @context(name: "context") @key(fields: "id") {
          id: ID!
          u: U!
          prop: String!
        }

        type A implements I @key(fields: "id") {
          id: ID!
          u: U!
          prop: String!
        }

        type B implements I @key(fields: "id") {
          id: ID!
          u: U!
          prop: String!
        }

        type U @key(fields: "id") {
          id: ID!
          b: String!
          field(a: String @fromContext(field: "$context { prop }")): Int!
        }
        "#,
        Subgraph2: r#"
        type Query {
          a: Int!
        }
        type U @key(fields: "id") {
          id: ID!
        }
        "#,
    );

    let plan = assert_plan!(planner,
        r#"
        {
          t {
            u {
              b
              field
            }
          }
        }
        "#,
        @r###"
               QueryPlan {
                 Sequence {
                   Fetch(service: "Subgraph1") {
                     {
                       t {
                         __typename
                         prop
                         u {
                           __typename
                           id
                           b
                         }
                       }
                     }
                   },
                   Flatten(path: "t.u") {
                     Fetch(service: "Subgraph1") {
                       {
                         ... on U {
                           __typename
                           id
                         }
                       } =>
                       {
                         ... on U {
                           field(a: $contextualArgument_1_0)
                         }
                       }
                     },
                   },
                 },
               }
               "###
    );

    node_assert!(
        plan,
        1,
        "contextualArgument_1_0",
        ["..", "... on A", "prop"],
        "contextualArgument_1_0",
        ["..", "... on B", "prop"]
    );
}

#[test]
fn set_context_test_with_type_conditions_for_union() {
    let planner = planner!(
        Subgraph1: r#"
        type Query {
          t: T!
        }

        union T @context(name: "context") = A | B

        type A @key(fields: "id") {
          id: ID!
          u: U!
          prop: String!
        }

        type B @key(fields: "id") {
          id: ID!
          u: U!
          prop: String!
        }

        type U @key(fields: "id") {
          id: ID!
          b: String!
          field(
            a: String
              @fromContext(
                field: "$context ... on A { prop } ... on B { prop }"
              )
          ): Int!
        }
        "#,
        Subgraph2: r#"
        type Query {
          a: Int!
        }
        type U @key(fields: "id") {
          id: ID!
        }
        "#,
    );

    let plan = assert_plan!(planner,
        r#"
        {
          t {
            ... on A {
              u {
                b
                field
              }
            }
            ... on B {
              u {
                b
                field
              }
            }
          }
        }
        "#,
        @r###"
               QueryPlan {
                 Sequence {
                   Fetch(service: "Subgraph1") {
                     {
                       t {
                         __typename
                         ... on A {
                           __typename
                           prop
                           u {
                             __typename
                             id
                             b
                           }
                         }
                         ... on B {
                           __typename
                           prop
                           u {
                             __typename
                             id
                             b
                           }
                         }
                       }
                     }
                   },
                   Flatten(path: "t.u") {
                     Fetch(service: "Subgraph1") {
                       {
                         ... on U {
                           __typename
                           id
                         }
                       } =>
                       {
                         ... on U {
                           field(a: $contextualArgument_1_0)
                         }
                       }
                     },
                   },
                 },
               }
               "###
    );

    node_assert!(
        plan,
        1,
        "contextualArgument_1_0",
        ["..", "... on A", "prop"],
        "contextualArgument_1_0",
        ["..", "... on B", "prop"]
    );
}

#[test]
fn set_context_test_accesses_a_different_top_level_query() {
    let planner = planner!(
        Subgraph1: r#"
        type Query @context(name: "topLevelQuery") {
          me: User!
          product: Product
        }

        type User @key(fields: "id") {
          id: ID!
          locale: String!
        }

        type Product @key(fields: "id") {
          id: ID!
          price(
            locale: String
              @fromContext(field: "$topLevelQuery { me { locale } }")
          ): Int!
        }
        "#,
        Subgraph2: r#"
        type Query {
          randomId: ID!
        }

        type Product @key(fields: "id") {
          id: ID!
        }
        "#,
    );

    let plan = assert_plan!(planner,
        r#"
        {
          product {
            price
          }
        }
        "#,
        @r###"
               QueryPlan {
                 Sequence {
                   Fetch(service: "Subgraph1") {
                     {
                       __typename
                       me {
                         locale
                       }
                       product {
                         __typename
                         id
                       }
                     }
                   },
                   Flatten(path: "product") {
                     Fetch(service: "Subgraph1") {
                       {
                         ... on Product {
                           __typename
                           id
                         }
                       } =>
                       {
                         ... on Product {
                           price(locale: $contextualArgument_1_0)
                         }
                       }
                     },
                   },
                 },
               }
               "###
    );

    node_assert!(plan, 1, "contextualArgument_1_0", ["..", "me", "locale"]);
}

#[test]
fn set_context_one_subgraph() {
    let planner = planner!(
        Subgraph1: r#"
        type Query {
          t: T!
        }
        type T @key(fields: "id") @context(name: "context") {
          id: ID!
          u: U!
          prop: String!
        }
        type U @key(fields: "id") {
          id: ID!
          b: String!
          field(a: String @fromContext(field: "$context { prop }")): Int!
        }
        "#,
        Subgraph2: r#"
        type Query {
          randomId: ID!
        }
        "#,
    );

    let plan = assert_plan!(planner,
        r#"
        {
          t {
            u {
              field
            }
          }
        }
        "#,
        @r###"
               QueryPlan {
                 Sequence {
                   Fetch(service: "Subgraph1") {
                     {
                       t {
                         __typename
                         prop
                         u {
                           __typename
                           id
                         }
                       }
                     }
                   },
                   Flatten(path: "t.u") {
                     Fetch(service: "Subgraph1") {
                       {
                         ... on U {
                           __typename
                           id
                         }
                       } =>
                       {
                         ... on U {
                           field(a: $contextualArgument_1_0)
                         }
                       }
                     },
                   },
                 },
               }
               "###
    );

    node_assert!(
        plan,
        1,
        "contextualArgument_1_0",
        ["..", "... on T", "prop"]
    );
}

#[test]
fn set_context_required_field_is_several_levels_deep_going_back_and_forth_between_subgraphs() {
    let planner = planner!(
        Subgraph1: r#"
        type Query {
          t: T!
        }

        type A @key(fields: "id") {
          id: ID!
          b: B! @external
        }

        type B @key(fields: "id") {
          id: ID!
          c: C!
        }

        type C @key(fields: "id") {
          id: ID!
          prop: String!
        }

        type T @key(fields: "id") @context(name: "context") {
          id: ID!
          u: U!
          a: A!
        }
        type U @key(fields: "id") {
          id: ID!
          b: String!
          field(
            a: String @fromContext(field: "$context { a { b { c { prop }}} }")
          ): Int!
        }
        "#,
        Subgraph2: r#"
        type Query {
          randomId: ID!
        }

        type A @key(fields: "id") {
          id: ID!
          b: B!
        }

        type B @key(fields: "id") {
          id: ID!
        }
        "#,
    );

    let plan = assert_plan!(planner,
        r#"
        {
          t {
            u {
              field
            }
          }
        }
        "#,
        @r###"
               QueryPlan {
                 Sequence {
                   Fetch(service: "Subgraph1") {
                     {
                       t {
                         __typename
                         a {
                           __typename
                           id
                         }
                         u {
                           __typename
                           id
                         }
                       }
                     }
                   },
                   Flatten(path: "t.a") {
                     Fetch(service: "Subgraph2") {
                       {
                         ... on A {
                           __typename
                           id
                         }
                       } =>
                       {
                         ... on A {
                           b {
                             __typename
                             id
                           }
                         }
                       }
                     },
                   },
                   Flatten(path: "t.a.b") {
                     Fetch(service: "Subgraph1") {
                       {
                         ... on B {
                           __typename
                           id
                         }
                       } =>
                       {
                         ... on B {
                           c {
                             prop
                           }
                         }
                       }
                     },
                   },
                   Flatten(path: "t.u") {
                     Fetch(service: "Subgraph1") {
                       {
                         ... on U {
                           __typename
                           id
                         }
                       } =>
                       {
                         ... on U {
                           field(a: $contextualArgument_1_0)
                         }
                       }
                     },
                   },
                 },
               }
               "###
    );

    node_assert!(
        plan,
        3,
        "contextualArgument_1_0",
        ["..", "... on T", "a", "b", "c", "prop"]
    );
}

#[test]
fn set_context_test_before_key_resolution_transition() {
    let planner = planner!(
        Subgraph1: r#"
        type Query {
          customer: Customer!
        }

        type Identifiers @key(fields: "id") {
          id: ID!
          legacyUserId: ID!
        }

        type Customer @key(fields: "id") {
          id: ID!
          child: Child!
          identifiers: Identifiers!
        }

        type Child @key(fields: "id") {
          id: ID!
        }
        "#,
        Subgraph2: r#"
        type Customer @key(fields: "id") @context(name: "ctx") {
          id: ID!
          identifiers: Identifiers! @external
        }

        type Identifiers @key(fields: "id") {
          id: ID!
          legacyUserId: ID! @external
        }

        type Child @key(fields: "id") {
          id: ID!
          prop(
            legacyUserId: ID
              @fromContext(field: "$ctx { identifiers { legacyUserId } }")
          ): String
        }
        "#,
    );

    assert_plan!(planner,
        r#"
        query {
          customer {
            child {
              id
              prop
            }
          }
        }
        "#,
        @r###"
    QueryPlan {
      Sequence {
        Fetch(service: "Subgraph1") {
          {
            customer {
              __typename
              identifiers {
                legacyUserId
              }
              child {
                __typename
                id
              }
            }
          }
        },
        Flatten(path: "customer.child") {
          Fetch(service: "Subgraph2") {
            {
              ... on Child {
                __typename
                id
              }
            } =>
            {
              ... on Child {
                prop(legacyUserId: $contextualArgument_2_0)
              }
            }
          },
        },
      },
    }
    "###
    );
}

#[test]
fn set_context_test_efficiently_merge_fetch_groups() {
    let planner = planner!(
        Subgraph1: r#"
        type Identifiers @key(fields: "id") {
          id: ID!
          id2: ID @external
          id3: ID @external
          wid: ID @requires(fields: "id2 id3")
        }
        "#,
        Subgraph2: r#"
        type Query {
          customer: Customer
        }

        type Customer @key(fields: "id") {
          id: ID!
          identifiers: Identifiers
          mid: ID
        }

        type Identifiers @key(fields: "id") {
          id: ID!
          id2: ID
          id3: ID
          id5: ID
        }
        "#,
        Subgraph3: r#"
        type Customer @key(fields: "id") @context(name: "retailCtx") {
          accounts: Accounts @shareable
          id: ID!
          mid: ID @external
          identifiers: Identifiers @external
        }

        type Identifiers @key(fields: "id") {
          id: ID!
          id5: ID @external
        }
        type Accounts @key(fields: "id") {
          foo(
            randomInput: String
            ctx_id5: ID
              @fromContext(field: "$retailCtx { identifiers { id5 } }")
            ctx_mid: ID @fromContext(field: "$retailCtx { mid }")
          ): Foo
          id: ID!
        }

        type Foo {
          id: ID
        }
        "#,
        Subgraph4: r#"
        type Customer
          @key(fields: "id", resolvable: false)
          @context(name: "widCtx") {
          accounts: Accounts @shareable
          id: ID!
          identifiers: Identifiers @external
        }

        type Identifiers @key(fields: "id", resolvable: false) {
          id: ID!
          wid: ID @external # @requires(fields: "id2 id3")
        }

        type Accounts @key(fields: "id") {
          bar(
            ctx_wid: ID @fromContext(field: "$widCtx { identifiers { wid } }")
          ): Bar

          id: ID!
        }

        type Bar {
          id: ID
        }
        "#,
    );

    let plan = assert_plan!(planner,
        r#"
        query {
          customer {
            accounts {
              foo {
                id
              }
            }
          }
        }
        "#,
        @r###"
    QueryPlan {
      Sequence {
        Fetch(service: "Subgraph2") {
          {
            customer {
              __typename
              id
              identifiers {
                id5
              }
              mid
            }
          }
        },
        Flatten(path: "customer") {
          Fetch(service: "Subgraph3") {
            {
              ... on Customer {
                __typename
                id
              }
            } =>
            {
              ... on Customer {
                accounts {
                  foo(ctx_id5: $contextualArgument_3_0, ctx_mid: $contextualArgument_3_1) {
                    id
                  }
                }
              }
            }
          },
        },
      },
    }
    "###
    );
<<<<<<< HEAD
    match plan.node {
        Some(TopLevelPlanNode::Sequence(node)) => match node.nodes.get(1) {
            Some(PlanNode::Flatten(node)) => match &*node.node {
                PlanNode::Fetch(node) => {
                    assert_eq!(
                        node.context_rewrites,
                        vec![
                            Arc::new(FetchDataRewrite::KeyRenamer(FetchDataKeyRenamer {
                                rename_key_to: Name::new("contextualArgument_3_0").unwrap(),
                                path: vec![
                                    FetchDataPathElement::Key(
                                        Name::new_unchecked("identifiers"),
                                        Default::default()
                                    ),
                                    FetchDataPathElement::Key(
                                        Name::new_unchecked("id5"),
                                        Default::default()
                                    ),
                                ],
                            })),
                            Arc::new(FetchDataRewrite::KeyRenamer(FetchDataKeyRenamer {
                                rename_key_to: Name::new("contextualArgument_3_1").unwrap(),
                                path: vec![FetchDataPathElement::Key(
                                    Name::new_unchecked("mid"),
                                    Default::default()
                                ),],
                            })),
                        ]
                    );
                }
                _ => panic!("failed to get fetch node"),
            },
            _ => panic!("failed to get flatten node"),
        },
        _ => panic!("failed to get sequence node"),
    }
=======

    node_assert!(
        plan,
        1,
        "contextualArgument_1_0",
        ["identifiers", "id5"],
        "contextualArgument_1_1",
        ["mid"]
    );
>>>>>>> cfbe80f8
}<|MERGE_RESOLUTION|>--- conflicted
+++ resolved
@@ -337,7 +337,6 @@
                }
                "###
     );
-<<<<<<< HEAD
     match plan.node {
         Some(TopLevelPlanNode::Sequence(node)) => match node.nodes.get(1) {
             Some(PlanNode::Flatten(node)) => match &*node.node {
@@ -365,15 +364,6 @@
         },
         _ => panic!("failed to get sequence node"),
     }
-=======
-
-    node_assert!(
-        plan,
-        1,
-        "contextualArgument_1_0",
-        ["..", "... on T", "prop"]
-    );
->>>>>>> cfbe80f8
 }
 
 #[test]
@@ -1304,52 +1294,13 @@
     }
     "###
     );
-<<<<<<< HEAD
-    match plan.node {
-        Some(TopLevelPlanNode::Sequence(node)) => match node.nodes.get(1) {
-            Some(PlanNode::Flatten(node)) => match &*node.node {
-                PlanNode::Fetch(node) => {
-                    assert_eq!(
-                        node.context_rewrites,
-                        vec![
-                            Arc::new(FetchDataRewrite::KeyRenamer(FetchDataKeyRenamer {
-                                rename_key_to: Name::new("contextualArgument_3_0").unwrap(),
-                                path: vec![
-                                    FetchDataPathElement::Key(
-                                        Name::new_unchecked("identifiers"),
-                                        Default::default()
-                                    ),
-                                    FetchDataPathElement::Key(
-                                        Name::new_unchecked("id5"),
-                                        Default::default()
-                                    ),
-                                ],
-                            })),
-                            Arc::new(FetchDataRewrite::KeyRenamer(FetchDataKeyRenamer {
-                                rename_key_to: Name::new("contextualArgument_3_1").unwrap(),
-                                path: vec![FetchDataPathElement::Key(
-                                    Name::new_unchecked("mid"),
-                                    Default::default()
-                                ),],
-                            })),
-                        ]
-                    );
-                }
-                _ => panic!("failed to get fetch node"),
-            },
-            _ => panic!("failed to get flatten node"),
-        },
-        _ => panic!("failed to get sequence node"),
-    }
-=======
 
     node_assert!(
         plan,
         1,
-        "contextualArgument_1_0",
+        "contextualArgument_3_0",
         ["identifiers", "id5"],
-        "contextualArgument_1_1",
+        "contextualArgument_3_1",
         ["mid"]
     );
->>>>>>> cfbe80f8
 }