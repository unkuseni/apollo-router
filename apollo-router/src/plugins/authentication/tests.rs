--- conflicted
+++ resolved
@@ -82,41 +82,27 @@
     let mut config = if multiple_jwks {
         serde_json::json!({
             "authentication": {
-<<<<<<< HEAD
                 "jwt" : {
-                    "jwks_urls": [&jwks_url, &jwks_url]
-=======
-                "experimental" : {
-                    "jwt" : {
-                        "jwks": [
-                            {
-                                "url": &jwks_url
-                            },
-                            {
-                                "url": &jwks_url
-                            }
-                        ]
-                    }
->>>>>>> acf907e3
+                    "jwks": [
+                        {
+                            "url": &jwks_url
+                        },
+                        {
+                            "url": &jwks_url
+                        }
+                    ]
                 }
             }
         })
     } else {
         serde_json::json!({
             "authentication": {
-<<<<<<< HEAD
                 "jwt" : {
-                    "jwks_urls": [&jwks_url]
-=======
-                "experimental" : {
-                    "jwt" : {
-                        "jwks": [
-                            {
-                                "url": &jwks_url
-                            }
-                        ]
-                    }
->>>>>>> acf907e3
+                    "jwks": [
+                        {
+                            "url": &jwks_url
+                        }
+                    ]
                 }
             }
         })
