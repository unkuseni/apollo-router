--- conflicted
+++ resolved
@@ -42,14 +42,9 @@
 /// The location of a `@connect` directive.
 #[derive(Clone, Copy)]
 pub(super) struct ConnectDirectiveCoordinate<'a> {
-<<<<<<< HEAD
+    pub(super) directive: &'a Node<Directive>,
     pub(super) connect_directive_name: &'a Name,
     pub(super) field_coordinate: FieldCoordinate<'a>,
-=======
-    pub directive: &'a Node<Directive>,
-    pub connect_directive_name: &'a Name,
-    pub field_coordinate: FieldCoordinate<'a>,
->>>>>>> 5eb175fe
 }
 
 impl Display for ConnectDirectiveCoordinate<'_> {
