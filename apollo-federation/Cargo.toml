[package]
name = "apollo-federation"
version = "2.0.0-preview.1"
authors = ["The Apollo GraphQL Contributors"]
edition = "2021"
description = "Apollo Federation"
documentation = "https://docs.rs/apollo-federation"
repository = "https://github.com/apollographql/router"
license = "Elastic-2.0"
autotests = false                                      # Integration tests are modules of tests/main.rs

[features]
# This feature adds the `#[instrument]` macro to many function as well as
# logging statements that capture serialized versions of key data structures.
# This logging is gated behind a feature to avoid any unnecessary (even if
# small) runtime costs where this data will not be desired.
snapshot_tracing = ["ron"]

[dependencies]
apollo-compiler.workspace = true
time = { version = "0.3.34", default-features = false, features = [
    "local-offset",
] }
derive_more = "0.99.17"
<<<<<<< HEAD
http.workspace = true
=======
hashbrown = "0.15.0"
>>>>>>> 0bdea7ea
indexmap = { version = "2.2.6", features = ["serde"] }
itertools = "0.13.0"
lazy_static = "1.4.0"
line-col = "0.2.1"
multimap = "0.10.0"
nom = "7.1.3"
once_cell = "1.19.0"
petgraph = { version = "0.6.4", features = ["serde-1"] }
regex = "1.10.5"
serde.workspace = true
serde_json.workspace = true
serde_json_bytes.workspace = true
strum = "0.26.0"
strum_macros = "0.26.0"
thiserror = "1.0"
url = "2"
either = "1.13"
tracing = "0.1.40"
ron = { version = "0.8.1", optional = true }
nom_locate = "4.2.0"

[dev-dependencies]
hex.workspace = true
insta.workspace = true
sha1.workspace = true
tempfile.workspace = true
pretty_assertions = "1.4.0"
rstest = "0.22.0"

[[test]]
name = "main"<|MERGE_RESOLUTION|>--- conflicted
+++ resolved
@@ -22,11 +22,8 @@
     "local-offset",
 ] }
 derive_more = "0.99.17"
-<<<<<<< HEAD
 http.workspace = true
-=======
 hashbrown = "0.15.0"
->>>>>>> 0bdea7ea
 indexmap = { version = "2.2.6", features = ["serde"] }
 itertools = "0.13.0"
 lazy_static = "1.4.0"
