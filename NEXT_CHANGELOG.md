# Changelog for the next release

All notable changes to Router will be documented in this file.

This project adheres to [Semantic Versioning](https://semver.org/spec/v2.0.0.html).

<!-- <THIS IS AN EXAMPLE, DO NOT REMOVE>

# [x.x.x] (unreleased) - 2022-mm-dd
> Important: X breaking changes below, indicated by **❗ BREAKING ❗**
## ❗ BREAKING ❗
## 🚀 Features
## 🐛 Fixes
## 🛠 Maintenance
## 📚 Documentation
## 🐛 Fixes

## Example section entry format

### **Headline** ([Issue #ISSUE_NUMBER](https://github.com/apollographql/router/issues/ISSUE_NUMBER))

Description! And a link to a [reference](http://url)

By [@USERNAME](https://github.com/USERNAME) in https://github.com/apollographql/router/pull/PULL_NUMBER
-->

# [0.9.6] (unreleased) - 2022-mm-dd
## ❗ BREAKING ❗

### Entry point improvements ([PR #1227](https://github.com/apollographql/router/pull/1227)) ([PR #1234](https://github.com/apollographql/router/pull/1234)) ([PR #1239](https://github.com/apollographql/router/pull/1239)) ([PR #1263](https://github.com/apollographql/router/pull/1263))

The interfaces around the entry point have been improved for naming consistency and to enable reuse when customization is required. 

Most users will continue to use:
```rust
apollo_router::main()  
```

However, if you want to specify extra customization to configuration/schema/shutdown then you may use `Executable::builder()` to override behavior. 

```rust
use apollo_router::Executable;
Executable::builder()
  .router_builder_fn(|configuration, schema| ...) // Optional
  .start().await?
```

Migration tips:
* Calls to `ApolloRouterBuilder::default()` should be migrated to `ApolloRouter::builder`.
* `FederatedServerHandle` has been renamed to `ApolloRouterHandle`.
* The ability to supply your own `RouterServiceFactory` has been removed.
* `StateListener`. This made the internal state machine unnecessarily complex. `listen_address()` remains on `ApolloRouterHandle`.
* `FederatedServerHandle::shutdown()` has been removed. Instead, dropping `ApolloRouterHandle` will cause the router to shutdown.
* `FederatedServerHandle::ready()` has been renamed to `FederatedServerHandle::listen_address()`, it will return the address when the router is ready to serve requests.
* `FederatedServerError` has been renamed to `ApolloRouterError`.
* `main_rt` should be migrated to `Executable::builder()`

By [@bryncooke](https://github.com/bryncooke) in https://github.com/apollographql/router/pull/1227 https://github.com/apollographql/router/pull/1234 https://github.com/apollographql/router/pull/1239 https://github.com/apollographql/router/pull/1263

## 🚀 Features ( :rocket: )

### Add support for modifying variables from a plugin. [PR #1257](https://github.com/apollographql/router/pull/1257)

Previously, it was not possible to modify variables in a `Request` from a plugin. This is now supported in both Rust and Rhai plugins.

By [@garypen](https://github.com/garypen) in https://github.com/apollographql/router/pull/1257

## 🐛 Fixes

<<<<<<< HEAD
### Support introspection object types ([PR #1240](https://github.com/apollographql/router/pull/1240))


### Update the scaffold template so it works with streams ([#1247](https://github.com/apollographql/router/issues/1247))

Release v0.9.4 changed the way we deal with Response objects, which can now be streams.
This Pull request updates the scaffold template so it generates plugins that are compatible with the new Plugin API.

By [@o0Ignition0o](https://github.com/o0Ignition0o) in https://github.com/apollographql/router/pull/1248


Introspection queries can use a set of object types defined in the specification. The query parsing code was not recognizing them,
resulting in some introspection queries not working.

By [@Geal](https://github.com/Geal) in https://github.com/apollographql/router/pull/1240

## 🛠 Maintenance ( :hammer_and_wrench: )

### Remove typed-builder ([PR #1218](https://github.com/apollographql/router/pull/1218))
Migrate all typed-builders code to buildstructor
By [@bryncooke](https://github.com/bryncooke) in https://github.com/apollographql/router/pull/1218
## 📚 Documentation ( :books: )
=======
### Fixed control flow in helm chart for volume mounts & environment variables ([PR #1283](https://github.com/apollographql/router/issues/1283))

You will now be able to actually use the helm chart without being on a managed graph. 

By [@LockedThread](https://github.com/LockedThread) in https://github.com/apollographql/router/pull/1283

## 🛠 Maintenance
## 📚 Documentation
## 🐛 Fixes
>>>>>>> bccf26a4
<|MERGE_RESOLUTION|>--- conflicted
+++ resolved
@@ -30,7 +30,6 @@
 ### Entry point improvements ([PR #1227](https://github.com/apollographql/router/pull/1227)) ([PR #1234](https://github.com/apollographql/router/pull/1234)) ([PR #1239](https://github.com/apollographql/router/pull/1239)) ([PR #1263](https://github.com/apollographql/router/pull/1263))
 
 The interfaces around the entry point have been improved for naming consistency and to enable reuse when customization is required. 
-
 Most users will continue to use:
 ```rust
 apollo_router::main()  
@@ -57,6 +56,12 @@
 
 By [@bryncooke](https://github.com/bryncooke) in https://github.com/apollographql/router/pull/1227 https://github.com/apollographql/router/pull/1234 https://github.com/apollographql/router/pull/1239 https://github.com/apollographql/router/pull/1263
 
+### Fixed control flow in helm chart for volume mounts & environment variables ([PR #1283](https://github.com/apollographql/router/issues/1283))
+
+You will now be able to actually use the helm chart without being on a managed graph. 
+
+By [@LockedThread](https://github.com/LockedThread) in https://github.com/apollographql/router/pull/1283
+
 ## 🚀 Features ( :rocket: )
 
 ### Add support for modifying variables from a plugin. [PR #1257](https://github.com/apollographql/router/pull/1257)
@@ -67,7 +72,6 @@
 
 ## 🐛 Fixes
 
-<<<<<<< HEAD
 ### Support introspection object types ([PR #1240](https://github.com/apollographql/router/pull/1240))
 
 
@@ -90,14 +94,3 @@
 Migrate all typed-builders code to buildstructor
 By [@bryncooke](https://github.com/bryncooke) in https://github.com/apollographql/router/pull/1218
 ## 📚 Documentation ( :books: )
-=======
-### Fixed control flow in helm chart for volume mounts & environment variables ([PR #1283](https://github.com/apollographql/router/issues/1283))
-
-You will now be able to actually use the helm chart without being on a managed graph. 
-
-By [@LockedThread](https://github.com/LockedThread) in https://github.com/apollographql/router/pull/1283
-
-## 🛠 Maintenance
-## 📚 Documentation
-## 🐛 Fixes
->>>>>>> bccf26a4
